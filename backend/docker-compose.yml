<<<<<<< HEAD
version: '3.8'
=======
version: "3.8"

>>>>>>> 1db922b2
services:
  offer_hub_database:
    image: postgres:15
    container_name: offer_hub_database
    restart: always
    environment:
      POSTGRES_USER: offerhub_admin
      POSTGRES_PASSWORD: offerhub_pass
      POSTGRES_DB: offer_hub_database
    ports:
      - "5432:5432"
    volumes:
      - offer_hub_db_data:/var/lib/postgresql/data

  offer_hub_hasura:
    image: hasura/graphql-engine:v2.40.0
    container_name: offer_hub_hasura
    restart: always
    environment:
      HASURA_GRAPHQL_DATABASE_URL: postgres://offerhub_admin:offerhub_pass@offer_hub_database:5432/offer_hub_database
      HASURA_GRAPHQL_ENABLE_CONSOLE: "true"
      HASURA_GRAPHQL_ADMIN_SECRET: offerhub_secret
    depends_on:
      - offer_hub_database
    ports:
      - "8080:8080"

  offer_hub_backend:
    build: .
    container_name: offer_hub_backend
    restart: always
    environment:
      DATABASE_HOST: offer_hub_database
      DATABASE_PORT: 5432
      DATABASE_USER: offerhub_admin
      DATABASE_PASSWORD: BN
      DATABASE_NAME: offer_hub_database
    depends_on:
      - offer_hub_database
    ports:
<<<<<<< HEAD
      - "3001:3001" 

  redis:
    image: redis:6
    container_name: redis_cache
    ports:
      - "6379:6379"
    restart: always
=======
      - "3001:3001"
>>>>>>> 1db922b2

volumes:
  offer_hub_db_data: {}<|MERGE_RESOLUTION|>--- conflicted
+++ resolved
@@ -1,9 +1,5 @@
-<<<<<<< HEAD
-version: '3.8'
-=======
+
 version: "3.8"
-
->>>>>>> 1db922b2
 services:
   offer_hub_database:
     image: postgres:15
@@ -44,7 +40,6 @@
     depends_on:
       - offer_hub_database
     ports:
-<<<<<<< HEAD
       - "3001:3001" 
 
   redis:
@@ -53,9 +48,6 @@
     ports:
       - "6379:6379"
     restart: always
-=======
-      - "3001:3001"
->>>>>>> 1db922b2
 
 volumes:
   offer_hub_db_data: {}