import { Module } from "@nestjs/common";
import { TypeOrmModule } from "@nestjs/typeorm";
import { config } from "dotenv";

config(); // Load .env file

//=======================================
//               Entities
//=======================================
import { Achievement } from "./modules/achievements/entity";
import { ActivityLogs } from "./modules/activity-logs/entity";
import { AuthLog } from "./modules/auth-logs/entity";
import { Category } from "./modules/categories/entity";
import { Certification } from "./modules/certifications/entity";
import { Conversation } from "./modules/conversations/entity";
import { ConversationParticipant } from "./modules/conversation-participants/entity";
import { FreelancerSkill } from "./modules/freelancer-skills/entity";
import { Message } from "./modules/messages/entity";
import { Notification } from "./modules/notifications/entity";
import { PortfolioItem } from "./modules/portfolio-items/entity";
import { Project } from "./modules/projects/entity";
import { Rating } from "./modules/ratings/entity";
import { Skill } from "./modules/skills/entity";
import { Transaction } from "./modules/transactions/entity";
import { User } from "./modules/users/entity";
import { UserAchievement } from "./modules/user-achievements/entity";
import { UserProfile } from "./modules/user-profiles/entity";
import { Service } from "./modules/services/entity";
import { ServiceCategory } from "./modules/service-categories/entity";
import { DisputeEntity } from "./modules/disputes/disputes.entity";

//=======================================
//               Modules
//=======================================
<<<<<<< HEAD
import { ActivityLogsModule } from './modules/activity-logs/module';
import { AuthLogsModule } from './modules/auth-logs/module';
import { CategoriesModule } from './modules/categories/module';
import { CertificationsModule } from './modules/certifications/module';
import { ConversationsModule } from './modules/conversations/module';
import { ConversationParticipantsModule } from './modules/conversation-participants/module';
import { FreelancerSkillsModule } from './modules/freelancer-skills/module';
import { MessagesModule } from './modules/messages/module';
import { NotificationsModule } from './modules/notifications/module';
import { PortfolioItemsModule } from './modules/portfolio-items/module';
import { ProjectsModule } from './modules/projects/module';
import { RatingsModule } from './modules/ratings/module';
import { SkillsModule } from './modules/skills/module';
import { TransactionsModule } from './modules/transactions/module';
import { UsersModule } from './modules/users/module';
import { UserAchievementsModule } from './modules/user-achievements/module';
import { UserProfileModule } from './modules/user-profiles/module';
import { AchievementsModule } from './modules/achievements/module';
import { ServicesModule } from './modules/services/module';
import { ServiceCategoriesModule } from './modules/service-categories/module';
import { CacheModule } from '@nestjs/cache-manager';
=======
import { ActivityLogsModule } from "./modules/activity-logs/module";
import { AuthLogsModule } from "./modules/auth-logs/module";
import { CategoriesModule } from "./modules/categories/module";
import { CertificationsModule } from "./modules/certifications/module";
import { ConversationsModule } from "./modules/conversations/module";
import { ConversationParticipantsModule } from "./modules/conversation-participants/module";
import { FreelancerSkillsModule } from "./modules/freelancer-skills/module";
import { MessagesModule } from "./modules/messages/module";
import { NotificationsModule } from "./modules/notifications/module";
import { PortfolioItemsModule } from "./modules/portfolio-items/module";
import { ProjectsModule } from "./modules/projects/module";
import { RatingsModule } from "./modules/ratings/module";
import { SkillsModule } from "./modules/skills/module";
import { TransactionsModule } from "./modules/transactions/module";
import { UsersModule } from "./modules/users/module";
import { UserAchievementsModule } from "./modules/user-achievements/module";
import { UserProfileModule } from "./modules/user-profiles/module";
import { AchievementsModule } from "./modules/achievements/module";
import { ServicesModule } from "./modules/services/module";
import { ServiceCategoriesModule } from "./modules/service-categories/module";
import { DisputesModule } from "./modules/disputes/disputes.module";
>>>>>>> 1db922b2

@Module({
  imports: [
    TypeOrmModule.forRoot({
      type: "postgres",
      host:
        process.env.DATABASE_HOST ||
        (process.env.DOCKER_ENV ? "offer_hub_database" : "localhost"),
      port: parseInt(process.env.DATABASE_PORT || "5432", 10),
      username: process.env.DATABASE_USER || "offerhub_admin",
      password: process.env.DATABASE_PASSWORD || "offerhub_pass",
      database: process.env.DATABASE_NAME || "offer_hub_database",
      entities: [
        Achievement,
        ActivityLogs,
        AuthLog,
        Category,
        Certification,
        Conversation,
        ConversationParticipant,
        FreelancerSkill,
        Message,
        Notification,
        PortfolioItem,
        Project,
        Rating,
        Skill,
        Transaction,
        User,
        UserAchievement,
        UserProfile,
        Service,
        ServiceCategory,
        DisputeEntity,
      ],
      synchronize: true,
      autoLoadEntities: true,
    }),
    ActivityLogsModule,
    AuthLogsModule,
    CategoriesModule,
    CertificationsModule,
    ConversationsModule,
    ConversationParticipantsModule,
    FreelancerSkillsModule,
    MessagesModule,
    NotificationsModule,
    PortfolioItemsModule,
    ProjectsModule,
    RatingsModule,
    SkillsModule,
    TransactionsModule,
    UsersModule,
    UserAchievementsModule,
    UserProfileModule,
    AchievementsModule,
    ServicesModule,
    ServiceCategoriesModule,
<<<<<<< HEAD
    CacheModule,
=======
    DisputesModule,
>>>>>>> 1db922b2
  ],
})
export class AppModule {}<|MERGE_RESOLUTION|>--- conflicted
+++ resolved
@@ -32,29 +32,7 @@
 //=======================================
 //               Modules
 //=======================================
-<<<<<<< HEAD
-import { ActivityLogsModule } from './modules/activity-logs/module';
-import { AuthLogsModule } from './modules/auth-logs/module';
-import { CategoriesModule } from './modules/categories/module';
-import { CertificationsModule } from './modules/certifications/module';
-import { ConversationsModule } from './modules/conversations/module';
-import { ConversationParticipantsModule } from './modules/conversation-participants/module';
-import { FreelancerSkillsModule } from './modules/freelancer-skills/module';
-import { MessagesModule } from './modules/messages/module';
-import { NotificationsModule } from './modules/notifications/module';
-import { PortfolioItemsModule } from './modules/portfolio-items/module';
-import { ProjectsModule } from './modules/projects/module';
-import { RatingsModule } from './modules/ratings/module';
-import { SkillsModule } from './modules/skills/module';
-import { TransactionsModule } from './modules/transactions/module';
-import { UsersModule } from './modules/users/module';
-import { UserAchievementsModule } from './modules/user-achievements/module';
-import { UserProfileModule } from './modules/user-profiles/module';
-import { AchievementsModule } from './modules/achievements/module';
-import { ServicesModule } from './modules/services/module';
-import { ServiceCategoriesModule } from './modules/service-categories/module';
-import { CacheModule } from '@nestjs/cache-manager';
-=======
+
 import { ActivityLogsModule } from "./modules/activity-logs/module";
 import { AuthLogsModule } from "./modules/auth-logs/module";
 import { CategoriesModule } from "./modules/categories/module";
@@ -75,8 +53,8 @@
 import { AchievementsModule } from "./modules/achievements/module";
 import { ServicesModule } from "./modules/services/module";
 import { ServiceCategoriesModule } from "./modules/service-categories/module";
+import { CacheModule } from '@nestjs/cache-manager';
 import { DisputesModule } from "./modules/disputes/disputes.module";
->>>>>>> 1db922b2
 
 @Module({
   imports: [
@@ -135,11 +113,8 @@
     AchievementsModule,
     ServicesModule,
     ServiceCategoriesModule,
-<<<<<<< HEAD
     CacheModule,
-=======
     DisputesModule,
->>>>>>> 1db922b2
   ],
 })
 export class AppModule {}