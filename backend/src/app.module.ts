import { Module } from '@nestjs/common';
import { TypeOrmModule } from '@nestjs/typeorm';
import { ActivityLogsModule } from './activity-logs.module';
import { RatingsModule } from './ratings.module';
<<<<<<< HEAD
import { CategoryModule } from './category.module';
import { Rating } from './entities/ratings.entity';
import { Category } from './entities/categories.entity';

=======
import { ActivityLogs } from './entities';
import { Rating } from './entities/ratings.entity';
import { UserAchievement } from './entities/user-achievements.entity';
import { UserAchievementsModule } from './user-achievements.module';
>>>>>>> 6271175d
// Commented out since the files do not exist
// import { User } from './entities/user.entity';
// import { Project } from './entities/project.entity';


@Module({
  imports: [
    TypeOrmModule.forRoot({
      type: 'postgres',
      host: 'localhost',
      port: 5432,
      username: 'admin',
      password: 'admin',
      database: 'offerhub',
<<<<<<< HEAD
      entities: [Rating, Category],
      synchronize: true,
    }),
    RatingsModule, CategoryModule
=======
      entities: [ActivityLogs, Rating, UserAchievement],
      synchronize: true,
    }),
    ActivityLogsModule, RatingsModule,UserAchievementsModule
>>>>>>> 6271175d
  ],
})
export class AppModule { }<|MERGE_RESOLUTION|>--- conflicted
+++ resolved
@@ -2,17 +2,12 @@
 import { TypeOrmModule } from '@nestjs/typeorm';
 import { ActivityLogsModule } from './activity-logs.module';
 import { RatingsModule } from './ratings.module';
-<<<<<<< HEAD
-import { CategoryModule } from './category.module';
-import { Rating } from './entities/ratings.entity';
-import { Category } from './entities/categories.entity';
-
-=======
 import { ActivityLogs } from './entities';
 import { Rating } from './entities/ratings.entity';
 import { UserAchievement } from './entities/user-achievements.entity';
 import { UserAchievementsModule } from './user-achievements.module';
->>>>>>> 6271175d
+import { CategoryModule } from './category.module';
+import { Category } from './entities/categories.entity';
 // Commented out since the files do not exist
 // import { User } from './entities/user.entity';
 // import { Project } from './entities/project.entity';
@@ -27,17 +22,10 @@
       username: 'admin',
       password: 'admin',
       database: 'offerhub',
-<<<<<<< HEAD
-      entities: [Rating, Category],
+      entities: [ActivityLogs, Rating, UserAchievement, Category],
       synchronize: true,
     }),
-    RatingsModule, CategoryModule
-=======
-      entities: [ActivityLogs, Rating, UserAchievement],
-      synchronize: true,
-    }),
-    ActivityLogsModule, RatingsModule,UserAchievementsModule
->>>>>>> 6271175d
+    ActivityLogsModule, RatingsModule,UserAchievementsModule, CategoryModule
   ],
 })
 export class AppModule { }