--- conflicted
+++ resolved
@@ -1,4 +1,4 @@
-<<<<<<< HEAD
+
 import * as dotenv from 'dotenv';
 import 'reflect-metadata';
 import { NestFactory } from '@nestjs/core';
@@ -6,19 +6,13 @@
 import { ValidationPipe } from '@nestjs/common';
 import { DocumentBuilder, SwaggerModule } from '@nestjs/swagger';
 import * as express from 'express';
-=======
-import * as dotenv from "dotenv";
-import "reflect-metadata";
-import { NestFactory } from "@nestjs/core";
-import { AppModule } from "./app.module";
->>>>>>> e48a3260
+
 
 dotenv.config();
 
 async function bootstrap() {
   const app = await NestFactory.create(AppModule);
   const port = process.env.PORT || 3001;
-<<<<<<< HEAD
 
   // Global middlewares
   // helmet and compression are handled internally
@@ -53,8 +47,7 @@
   const document = SwaggerModule.createDocument(app, config);
   SwaggerModule.setup('api/docs', app, document);
 
-=======
->>>>>>> e48a3260
+
   await app.listen(port);
 
   console.log("\n=======================================");
