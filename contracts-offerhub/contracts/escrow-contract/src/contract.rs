--- conflicted
+++ resolved
@@ -1,8 +1,4 @@
-<<<<<<< HEAD
-use soroban_sdk::{Address, Env, String, Symbol, Vec};
-=======
-use soroban_sdk::{Address, Env, IntoVal, String, Symbol, Vec};
->>>>>>> 12d58e14
+se soroban_sdk::{Address, Env, IntoVal, String, Symbol, Vec};
 
 use crate::{
     error::handle_error,
@@ -10,8 +6,6 @@
     types::{DisputeResult, Error, EscrowData, EscrowStatus, Milestone, MilestoneHistory},
 };
 
-<<<<<<< HEAD
-=======
 const TOKEN_TRANSFER: &str = "transfer";
 const TOKEN_BALANCE: &str = "balance";
 
@@ -55,7 +49,6 @@
     env.storage().instance().set(&INITIALIZED, &true);
 }
 
->>>>>>> 12d58e14
 pub fn init_contract(
     env: &Env,
     client: Address,
