--- conflicted
+++ resolved
@@ -64,7 +64,6 @@
     pub fn get_escrow_data(env: Env) -> types::EscrowData {
         contract::get_escrow_data(&env)
     }
-<<<<<<< HEAD
 
     pub fn add_milestone(env: Env, client: Address, desc: String, amount: i128) -> u32 {
         contract::add_milestone(&env, client, desc, amount)
@@ -85,8 +84,6 @@
     pub fn get_milestone_history(env: Env) -> Vec<types::MilestoneHistory> {
         contract::get_milestone_history(&env)
     }
-}
-=======
     pub fn test_set_dispute_result(env: Env, result: u32) {
         let mut data = contract::get_escrow_data(&env);
         data.dispute_result = result;
@@ -95,5 +92,4 @@
 }
 
 #[cfg(test)]
-mod test;
->>>>>>> 12d58e14
+mod test;