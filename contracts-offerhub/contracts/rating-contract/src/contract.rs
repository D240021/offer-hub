--- conflicted
+++ resolved
@@ -43,10 +43,6 @@
         save_rating_threshold(&env, &top_rated_threshold);
         
         // Initialize health check system
-<<<<<<< HEAD
-        // for now, to make code build
-=======
->>>>>>> 86f57215
         // crate::health_check::initialize_health_check_system(&env)?;
         
         Ok(())
@@ -410,16 +406,6 @@
     }
 
     // Health check functions
-<<<<<<< HEAD
-    pub fn health_check(env: Env) -> Result<HealthCheckResult, Error> {
-        // crate::health_check::perform_health_check(&env)
-        Err(Error::FeedbackNotFound) // Placeholder
-    }
-
-    pub fn admin_health_check(env: Env, caller: Address) -> Result<HealthCheckResult, Error> {
-        // crate::health_check::admin_health_check(&env, &caller)
-        Err(Error::FeedbackNotFound) // Placeholder
-=======
     // pub fn health_check(env: Env) -> Result<HealthCheckResult, Error> {
     //     crate::health_check::perform_health_check(&env)
     // }
@@ -430,7 +416,6 @@
 
     pub fn increment_rating_count(env: &Env) -> u64 {
         crate::storage::increment_rating_count(&env)
->>>>>>> 86f57215
     }
 
     pub fn get_last_health_check(env: Env) -> u64 {
