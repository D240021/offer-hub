--- conflicted
+++ resolved
@@ -1,14 +1,7 @@
 #![cfg(test)]
 use super::*;
-<<<<<<< HEAD
-=======
-use soroban_sdk::{log, testutils::{Address as _, Ledger}, Address, Env, String, Vec};
->>>>>>> 86f57215
+use soroban_sdk::{log, testutils::{Address as _, Ledger}, Address, Env, String, Vec, vec};
 use crate::Contract;
-use soroban_sdk::{
-    testutils::{Address as _, Ledger},
-    vec, Address, Env, String, Vec,
-};
 use rand::{distributions::Alphanumeric, Rng};
 extern crate std;
 
@@ -300,29 +293,6 @@
 //     let admin = Address::generate(&env);
 //     client.init(&admin);
 
-<<<<<<< HEAD
-    // Perform health check
-    let health_status = client.health_check();
-    assert!(
-        health_status.status.is_healthy,
-        "Contract should be healthy after initialization"
-    );
-    assert!(health_status.status.admin_set, "Admin should be set");
-    assert!(
-        health_status.status.storage_accessible,
-        "Storage should be accessible"
-    );
-    assert!(
-        health_status.status.critical_params_valid,
-        "Critical parameters should be valid"
-    );
-    // Note: last_check might be 0 if not properly initialized
-    assert!(
-        health_status.status.gas_used >= 0,
-        "Gas usage should be recorded"
-    );
-}
-=======
 //     // Perform health check
 //     let health_status = client.health_check();
 //     assert!(health_status.status.is_healthy, "Contract should be healthy after initialization");
@@ -366,7 +336,6 @@
 //     // This should panic due to unauthorized access
 //     client.admin_health_check(&non_admin);
 // }
->>>>>>> 86f57215
 
 #[test]
 fn test_rating_get_total_rating() {
@@ -379,22 +348,6 @@
     let admin = Address::generate(&env);
     client.init(&admin);
 
-<<<<<<< HEAD
-    // Perform admin health check
-    let health_status = client.admin_health_check(&admin);
-    assert!(
-        health_status.status.is_healthy,
-        "Contract should be healthy"
-    );
-    assert!(
-        health_status.details.len() > 0,
-        "Admin health check should provide details"
-    );
-    assert!(
-        health_status.recommendations.len() >= 0,
-        "Recommendations should be provided"
-    );
-=======
     let caller = Address::generate(&env);
     let rated_user = Address::generate(&env);
     let contract_str = String::from_str(&env, "c1");
@@ -422,7 +375,6 @@
 
     let total_count = client.get_total_rating();
     assert_eq!(total_count, 9)
->>>>>>> 86f57215
 }
 
 
@@ -437,11 +389,38 @@
     let admin = Address::generate(&env);
     client.init(&admin);
 
-<<<<<<< HEAD
-    // Try admin health check with non-admin
-    let non_admin = Address::generate(&env);
-    // This should panic due to unauthorized access
-    client.admin_health_check(&non_admin);
+    let caller = Address::generate(&env);
+    let rated_user = Address::generate(&env);
+    let contract_str = String::from_str(&env, "c1");
+    let feedback = String::from_str(&env, "ok");
+    let category = String::from_str(&env, "web");
+
+    // Set a stable timestamp window start
+    env.ledger().with_mut(|l| l.timestamp = 10_000);
+
+    for i in 0..5 {
+        let cid = String::from_str(&env, match i {0=>"w1",1=>"w2",2=>"w3",3=>"w4",_=>"w5"});
+        client.submit_rating(&caller, &rated_user, &cid, &5u32, &feedback, &category);
+    }
+
+    // window advance resets
+    env.ledger().with_mut(|l| l.timestamp += 3601);
+    client.submit_rating(&caller, &rated_user, &contract_str, &5u32, &feedback, &category);
+
+    // Bypass
+    client.set_rate_limit_bypass(&admin, &caller, &true);
+    for i in 0..3 {
+        let cid = String::from_str(&env, match i {0=>"b1",1=>"b2",_=>"b3"});
+        client.submit_rating(&caller, &rated_user, &cid, &5u32, &feedback, &category);
+    }
+
+    let total_count = client.get_total_rating();
+    assert_eq!(total_count, 9);
+
+    client.reset_total_rating(&admin);
+
+    let total_count = client.get_total_rating();
+    assert_eq!(total_count, 0);
 }
 
 #[test]
@@ -668,39 +647,4 @@
 //     if check_improvement_award(env, user) && !is_incentive_claimed(env, user, &String::from_str(env, "improvement_award")) {
 //         available_incentives.push_back(String::from_str(env, "improvement_award"));
 //     }
-// }
-=======
-    let caller = Address::generate(&env);
-    let rated_user = Address::generate(&env);
-    let contract_str = String::from_str(&env, "c1");
-    let feedback = String::from_str(&env, "ok");
-    let category = String::from_str(&env, "web");
-
-    // Set a stable timestamp window start
-    env.ledger().with_mut(|l| l.timestamp = 10_000);
-
-    for i in 0..5 {
-        let cid = String::from_str(&env, match i {0=>"w1",1=>"w2",2=>"w3",3=>"w4",_=>"w5"});
-        client.submit_rating(&caller, &rated_user, &cid, &5u32, &feedback, &category);
-    }
-
-    // window advance resets
-    env.ledger().with_mut(|l| l.timestamp += 3601);
-    client.submit_rating(&caller, &rated_user, &contract_str, &5u32, &feedback, &category);
-
-    // Bypass
-    client.set_rate_limit_bypass(&admin, &caller, &true);
-    for i in 0..3 {
-        let cid = String::from_str(&env, match i {0=>"b1",1=>"b2",_=>"b3"});
-        client.submit_rating(&caller, &rated_user, &cid, &5u32, &feedback, &category);
-    }
-
-    let total_count = client.get_total_rating();
-    assert_eq!(total_count, 9);
-
-    client.reset_total_rating(&admin);
-
-    let total_count = client.get_total_rating();
-    assert_eq!(total_count, 0);
-}
->>>>>>> 86f57215
+// }