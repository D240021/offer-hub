use soroban_sdk::{contracterror, contracttype, Address, Env, String};
use crate::error::Error;
pub type TokenId = u64;

#[contracttype]
#[derive(Clone, Debug, PartialEq)]
pub struct Metadata {
    pub name: String,
    pub description: String,
    pub uri: String,
    pub achievement_type: AchievementType,
}

#[contracttype]
#[derive(Clone, Debug, Eq, PartialEq, Copy)]
pub enum AchievementType {
    Standard,          // Regular NFT, can be transferred
    Reputation,        // Reputation-based achievements, non-transferable
    ProjectMilestone,  // Project-based milestones, non-transferable
    RatingMilestone,   // Rating-based milestones, non-transferable
    CustomAchievement, // Custom achievements, transferable with restrictions
}

#[contracttype]
#[derive(Clone, Debug, PartialEq)]
pub enum RarityLevel {
    Common,
    Uncommon,
    Rare,
    Epic,
    Legendary,
}

<<<<<<< HEAD
=======
#[contracterror]
#[derive(Copy, Clone, Debug, Eq, PartialEq)]
pub enum Error {
    Unauthorized = 1,
    TokenDoesNotExist = 2,
    TokenAlreadyExists = 3,
    AlreadyMinter = 4,
    NotMinter = 5,
    NonTransferableToken = 6,
    InvalidAchievementType = 7,
    InvalidInput = 8,
    AchievementPrerequisiteNotMet = 9,
    InvalidRarityLevel = 10,
}

>>>>>>> 93dcfbbd
pub const TOKEN_OWNER: &[u8] = &[0];
pub const TOKEN_METADATA: &[u8] = &[1];
pub const ADMIN: &[u8] = &[2];
pub const MINTER: &[u8] = &[3];
pub const USER_ACHIEVEMENTS: &[u8] = &[5];
pub const ACHIEVEMENT_STATS: &[u8] = &[6];
pub const ACHIEVEMENT_LEADERBOARD: &[u8] = &[7];
pub const USER_REPUTATION: &[u8] = &[8];
pub const ACHIEVEMENT_PREREQUISITES: &[u8] = &[9];

pub fn require_auth(_env: &Env, address: &Address) -> Result<(), Error> {
    address.require_auth();
    Ok(())
}<|MERGE_RESOLUTION|>--- conflicted
+++ resolved
@@ -31,24 +31,6 @@
     Legendary,
 }
 
-<<<<<<< HEAD
-=======
-#[contracterror]
-#[derive(Copy, Clone, Debug, Eq, PartialEq)]
-pub enum Error {
-    Unauthorized = 1,
-    TokenDoesNotExist = 2,
-    TokenAlreadyExists = 3,
-    AlreadyMinter = 4,
-    NotMinter = 5,
-    NonTransferableToken = 6,
-    InvalidAchievementType = 7,
-    InvalidInput = 8,
-    AchievementPrerequisiteNotMet = 9,
-    InvalidRarityLevel = 10,
-}
-
->>>>>>> 93dcfbbd
 pub const TOKEN_OWNER: &[u8] = &[0];
 pub const TOKEN_METADATA: &[u8] = &[1];
 pub const ADMIN: &[u8] = &[2];
