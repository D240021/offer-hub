<<<<<<< HEAD
use soroban_sdk::{Address, Env, Symbol};
use crate::storage::{ContractStats};
=======
use crate::storage::ContractStats;
use crate::types::{DataKey, Error};
use escrow_contract;
>>>>>>> 93c72e82
use rating_contract;
use soroban_sdk::{Address, Env};
use user_registry_contract;

pub struct StatContract;

impl StatContract {
<<<<<<< HEAD
    pub fn initialize(env: Env, user_registry_id: Address, rating_contract_id: Address, escrow_id: Address, dispute_id: Address, fee_manager_id: Address) {
        env.storage().instance().set(&DataKey::UserRegistryContract, &user_registry_id);
        env.storage().instance().set(&DataKey::RatingContract, &rating_contract_id);
        env.storage().instance().set(&DataKey::EscrowContract, &escrow_id);
        env.storage().instance().set(&DataKey::DisputeContract, &dispute_id);
        env.storage().instance().set(&DataKey::FeeManagerContract, &fee_manager_id);
        env.events().publish((Symbol::new(&env , "stat_contract_initialized"), ), (user_registry_id, rating_contract_id , escrow_id, dispute_id , fee_manager_id , env.ledger().timestamp()));
=======
    pub fn initialize(
        env: Env,
        user_registry_id: Address,
        rating_contract_id: Address,
        escrow_id: Address,
        dispute_id: Address,
        fee_manager_id: Address,
    ) {
        env.storage()
            .instance()
            .set(&DataKey::UserRegistryContract, &user_registry_id);
        env.storage()
            .instance()
            .set(&DataKey::RatingContract, &rating_contract_id);
        env.storage()
            .instance()
            .set(&DataKey::EscrowContract, &escrow_id);
        env.storage()
            .instance()
            .set(&DataKey::DisputeContract, &dispute_id);
        env.storage()
            .instance()
            .set(&DataKey::FeeManagerContract, &fee_manager_id);
>>>>>>> 93c72e82
    }

    pub fn get_contract_stats(env: Env) -> Result<ContractStats, Error> {
        let user_registry_contract_id = env
            .storage()
            .instance()
            .get::<_, Address>(&DataKey::UserRegistryContract)
            .ok_or(Error::NotInitialized)?;

        let rating_contract_id = env
            .storage()
            .instance()
            .get::<_, Address>(&DataKey::RatingContract)
            .ok_or(Error::NotInitialized)?;

        let escrow_contract_id = env
            .storage()
            .instance()
            .get::<_, Address>(&DataKey::EscrowContract)
            .ok_or(Error::NotInitialized)?;

        let dispute_contract_id = env
            .storage()
            .instance()
            .get::<_, Address>(&DataKey::DisputeContract)
            .ok_or(Error::NotInitialized)?;

        let fee_manager_id = env
            .storage()
            .instance()
            .get::<_, Address>(&DataKey::FeeManagerContract)
            .ok_or(Error::NotInitialized)?;

        let user_registry_client =
            user_registry_contract::ContractClient::new(&env, &user_registry_contract_id);
        let total_users = user_registry_client.get_total_users();

        let rating_client = rating_contract::ContractClient::new(&env, &rating_contract_id);
        let total_ratings = rating_client.get_total_rating();

        let escrow_client = escrow_contract::EscrowContractClient::new(&env, &escrow_contract_id);
        let total_transactions = escrow_client.get_total_transactions();

        let dispute_client =
            dispute_contract::DisputeResolutionContractClient::new(&env, &dispute_contract_id);
        let total_disputes = dispute_client.get_total_disputes();

        let dispute_client =
            fee_manager_contract::FeeManagerContractClient::new(&env, &fee_manager_id);
        let total_fees_collected = dispute_client.get_total_fees();

        Ok(ContractStats {
            total_users,
            total_transactions,
            total_ratings,
            total_disputes,
            total_fees_collected,
        })
    }
}<|MERGE_RESOLUTION|>--- conflicted
+++ resolved
@@ -1,19 +1,17 @@
-<<<<<<< HEAD
+
 use soroban_sdk::{Address, Env, Symbol};
 use crate::storage::{ContractStats};
-=======
-use crate::storage::ContractStats;
 use crate::types::{DataKey, Error};
 use escrow_contract;
->>>>>>> 93c72e82
+
 use rating_contract;
-use soroban_sdk::{Address, Env};
+
 use user_registry_contract;
 
 pub struct StatContract;
 
 impl StatContract {
-<<<<<<< HEAD
+
     pub fn initialize(env: Env, user_registry_id: Address, rating_contract_id: Address, escrow_id: Address, dispute_id: Address, fee_manager_id: Address) {
         env.storage().instance().set(&DataKey::UserRegistryContract, &user_registry_id);
         env.storage().instance().set(&DataKey::RatingContract, &rating_contract_id);
@@ -21,31 +19,7 @@
         env.storage().instance().set(&DataKey::DisputeContract, &dispute_id);
         env.storage().instance().set(&DataKey::FeeManagerContract, &fee_manager_id);
         env.events().publish((Symbol::new(&env , "stat_contract_initialized"), ), (user_registry_id, rating_contract_id , escrow_id, dispute_id , fee_manager_id , env.ledger().timestamp()));
-=======
-    pub fn initialize(
-        env: Env,
-        user_registry_id: Address,
-        rating_contract_id: Address,
-        escrow_id: Address,
-        dispute_id: Address,
-        fee_manager_id: Address,
-    ) {
-        env.storage()
-            .instance()
-            .set(&DataKey::UserRegistryContract, &user_registry_id);
-        env.storage()
-            .instance()
-            .set(&DataKey::RatingContract, &rating_contract_id);
-        env.storage()
-            .instance()
-            .set(&DataKey::EscrowContract, &escrow_id);
-        env.storage()
-            .instance()
-            .set(&DataKey::DisputeContract, &dispute_id);
-        env.storage()
-            .instance()
-            .set(&DataKey::FeeManagerContract, &fee_manager_id);
->>>>>>> 93c72e82
+
     }
 
     pub fn get_contract_stats(env: Env) -> Result<ContractStats, Error> {
