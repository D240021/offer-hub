lockfileVersion: '9.0'

settings:
  autoInstallPeers: true
  excludeLinksFromLockfile: false

importers:

  .:
    dependencies:
      '@hookform/resolvers':
        specifier: ^3.10.0
        version: 3.10.0(react-hook-form@7.54.2(react@19.0.0))
      '@radix-ui/react-avatar':
        specifier: ^1.1.2
        version: 1.1.2(@types/react-dom@19.0.3(@types/react@19.0.6))(@types/react@19.0.6)(react-dom@19.0.0(react@19.0.0))(react@19.0.0)
      '@radix-ui/react-checkbox':
        specifier: ^1.1.3
        version: 1.1.3(@types/react-dom@19.0.3(@types/react@19.0.6))(@types/react@19.0.6)(react-dom@19.0.0(react@19.0.0))(react@19.0.0)
      '@radix-ui/react-label':
        specifier: ^2.1.1
        version: 2.1.1(@types/react-dom@19.0.3(@types/react@19.0.6))(@types/react@19.0.6)(react-dom@19.0.0(react@19.0.0))(react@19.0.0)
<<<<<<< HEAD
      '@radix-ui/react-slider':
        specifier: ^1.2.2
        version: 1.2.2(@types/react-dom@19.0.3(@types/react@19.0.6))(@types/react@19.0.6)(react-dom@19.0.0(react@19.0.0))(react@19.0.0)
=======
      '@radix-ui/react-separator':
        specifier: ^1.1.1
        version: 1.1.1(@types/react-dom@19.0.3(@types/react@19.0.6))(@types/react@19.0.6)(react-dom@19.0.0(react@19.0.0))(react@19.0.0)
>>>>>>> c62223bb
      '@radix-ui/react-slot':
        specifier: ^1.1.1
        version: 1.1.1(@types/react@19.0.6)(react@19.0.0)
      class-variance-authority:
        specifier: ^0.7.1
        version: 0.7.1
      clsx:
        specifier: ^2.1.1
        version: 2.1.1
      lucide-react:
        specifier: ^0.473.0
        version: 0.473.0(react@19.0.0)
      next:
        specifier: 15.1.4
        version: 15.1.4(@babel/core@7.26.7)(react-dom@19.0.0(react@19.0.0))(react@19.0.0)
      react:
        specifier: ^19.0.0
        version: 19.0.0
      react-dom:
        specifier: ^19.0.0
        version: 19.0.0(react@19.0.0)
      react-hook-form:
        specifier: ^7.54.2
        version: 7.54.2(react@19.0.0)
      react-icons:
        specifier: ^5.4.0
        version: 5.4.0(react@19.0.0)
      react-tsparticles:
        specifier: ^2.12.2
        version: 2.12.2(react@19.0.0)
      shadcn-ui:
        specifier: ^0.9.4
        version: 0.9.4(typescript@5.7.3)
      tailwind-merge:
        specifier: ^2.6.0
        version: 2.6.0
      tailwindcss-animate:
        specifier: ^1.0.7
        version: 1.0.7(tailwindcss@3.4.17)
      tsparticles-slim:
        specifier: ^2.12.0
        version: 2.12.0
      zod:
        specifier: ^3.24.1
        version: 3.24.1
      zustand:
        specifier: ^5.0.3
        version: 5.0.3(@types/react@19.0.6)(react@19.0.0)
    devDependencies:
      '@eslint/eslintrc':
        specifier: ^3
        version: 3.2.0
      '@types/node':
        specifier: ^20
        version: 20.17.12
      '@types/react':
        specifier: ^19
        version: 19.0.6
      '@types/react-dom':
        specifier: ^19
        version: 19.0.3(@types/react@19.0.6)
      eslint:
        specifier: ^9
        version: 9.18.0(jiti@1.21.7)
      eslint-config-next:
        specifier: 15.1.4
        version: 15.1.4(eslint@9.18.0(jiti@1.21.7))(typescript@5.7.3)
      postcss:
        specifier: ^8
        version: 8.4.49
      tailwindcss:
        specifier: ^3.4.1
        version: 3.4.17
      typescript:
        specifier: ^5
        version: 5.7.3

packages:

  '@alloc/quick-lru@5.2.0':
    resolution: {integrity: sha512-UrcABB+4bUrFABwbluTIBErXwvbsU/V7TZWfmbgJfbkwiBuziS9gxdODUyuiecfdGQ85jglMW6juS3+z5TsKLw==}
    engines: {node: '>=10'}

  '@ampproject/remapping@2.3.0':
    resolution: {integrity: sha512-30iZtAPgz+LTIYoeivqYo853f02jBYSd5uGnGpkFV0M3xOt9aN73erkgYAmZU43x4VfqcnLxW9Kpg3R5LC4YYw==}
    engines: {node: '>=6.0.0'}

  '@antfu/ni@0.21.12':
    resolution: {integrity: sha512-2aDL3WUv8hMJb2L3r/PIQWsTLyq7RQr3v9xD16fiz6O8ys1xEyLhhTOv8gxtZvJiTzjTF5pHoArvRdesGL1DMQ==}
    hasBin: true

  '@babel/code-frame@7.26.2':
    resolution: {integrity: sha512-RJlIHRueQgwWitWgF8OdFYGZX328Ax5BCemNGlqHfplnRT9ESi8JkFlvaVYbS+UubVY6dpv87Fs2u5M29iNFVQ==}
    engines: {node: '>=6.9.0'}

  '@babel/compat-data@7.26.5':
    resolution: {integrity: sha512-XvcZi1KWf88RVbF9wn8MN6tYFloU5qX8KjuF3E1PVBmJ9eypXfs4GRiJwLuTZL0iSnJUKn1BFPa5BPZZJyFzPg==}
    engines: {node: '>=6.9.0'}

  '@babel/core@7.26.7':
    resolution: {integrity: sha512-SRijHmF0PSPgLIBYlWnG0hyeJLwXE2CgpsXaMOrtt2yp9/86ALw6oUlj9KYuZ0JN07T4eBMVIW4li/9S1j2BGA==}
    engines: {node: '>=6.9.0'}

  '@babel/generator@7.26.5':
    resolution: {integrity: sha512-2caSP6fN9I7HOe6nqhtft7V4g7/V/gfDsC3Ag4W7kEzzvRGKqiv0pu0HogPiZ3KaVSoNDhUws6IJjDjpfmYIXw==}
    engines: {node: '>=6.9.0'}

  '@babel/helper-annotate-as-pure@7.25.9':
    resolution: {integrity: sha512-gv7320KBUFJz1RnylIg5WWYPRXKZ884AGkYpgpWW02TH66Dl+HaC1t1CKd0z3R4b6hdYEcmrNZHUmfCP+1u3/g==}
    engines: {node: '>=6.9.0'}

  '@babel/helper-compilation-targets@7.26.5':
    resolution: {integrity: sha512-IXuyn5EkouFJscIDuFF5EsiSolseme1s0CZB+QxVugqJLYmKdxI1VfIBOst0SUu4rnk2Z7kqTwmoO1lp3HIfnA==}
    engines: {node: '>=6.9.0'}

  '@babel/helper-create-class-features-plugin@7.25.9':
    resolution: {integrity: sha512-UTZQMvt0d/rSz6KI+qdu7GQze5TIajwTS++GUozlw8VBJDEOAqSXwm1WvmYEZwqdqSGQshRocPDqrt4HBZB3fQ==}
    engines: {node: '>=6.9.0'}
    peerDependencies:
      '@babel/core': ^7.0.0

  '@babel/helper-member-expression-to-functions@7.25.9':
    resolution: {integrity: sha512-wbfdZ9w5vk0C0oyHqAJbc62+vet5prjj01jjJ8sKn3j9h3MQQlflEdXYvuqRWjHnM12coDEqiC1IRCi0U/EKwQ==}
    engines: {node: '>=6.9.0'}

  '@babel/helper-module-imports@7.25.9':
    resolution: {integrity: sha512-tnUA4RsrmflIM6W6RFTLFSXITtl0wKjgpnLgXyowocVPrbYrLUXSBXDgTs8BlbmIzIdlBySRQjINYs2BAkiLtw==}
    engines: {node: '>=6.9.0'}

  '@babel/helper-module-transforms@7.26.0':
    resolution: {integrity: sha512-xO+xu6B5K2czEnQye6BHA7DolFFmS3LB7stHZFaOLb1pAwO1HWLS8fXA+eh0A2yIvltPVmx3eNNDBJA2SLHXFw==}
    engines: {node: '>=6.9.0'}
    peerDependencies:
      '@babel/core': ^7.0.0

  '@babel/helper-optimise-call-expression@7.25.9':
    resolution: {integrity: sha512-FIpuNaz5ow8VyrYcnXQTDRGvV6tTjkNtCK/RYNDXGSLlUD6cBuQTSw43CShGxjvfBTfcUA/r6UhUCbtYqkhcuQ==}
    engines: {node: '>=6.9.0'}

  '@babel/helper-plugin-utils@7.26.5':
    resolution: {integrity: sha512-RS+jZcRdZdRFzMyr+wcsaqOmld1/EqTghfaBGQQd/WnRdzdlvSZ//kF7U8VQTxf1ynZ4cjUcYgjVGx13ewNPMg==}
    engines: {node: '>=6.9.0'}

  '@babel/helper-replace-supers@7.26.5':
    resolution: {integrity: sha512-bJ6iIVdYX1YooY2X7w1q6VITt+LnUILtNk7zT78ykuwStx8BauCzxvFqFaHjOpW1bVnSUM1PN1f0p5P21wHxvg==}
    engines: {node: '>=6.9.0'}
    peerDependencies:
      '@babel/core': ^7.0.0

  '@babel/helper-skip-transparent-expression-wrappers@7.25.9':
    resolution: {integrity: sha512-K4Du3BFa3gvyhzgPcntrkDgZzQaq6uozzcpGbOO1OEJaI+EJdqWIMTLgFgQf6lrfiDFo5FU+BxKepI9RmZqahA==}
    engines: {node: '>=6.9.0'}

  '@babel/helper-string-parser@7.25.9':
    resolution: {integrity: sha512-4A/SCr/2KLd5jrtOMFzaKjVtAei3+2r/NChoBNoZ3EyP/+GlhoaEGoWOZUmFmoITP7zOJyHIMm+DYRd8o3PvHA==}
    engines: {node: '>=6.9.0'}

  '@babel/helper-validator-identifier@7.25.9':
    resolution: {integrity: sha512-Ed61U6XJc3CVRfkERJWDz4dJwKe7iLmmJsbOGu9wSloNSFttHV0I8g6UAgb7qnK5ly5bGLPd4oXZlxCdANBOWQ==}
    engines: {node: '>=6.9.0'}

  '@babel/helper-validator-option@7.25.9':
    resolution: {integrity: sha512-e/zv1co8pp55dNdEcCynfj9X7nyUKUXoUEwfXqaZt0omVOmDe9oOTdKStH4GmAw6zxMFs50ZayuMfHDKlO7Tfw==}
    engines: {node: '>=6.9.0'}

  '@babel/helpers@7.26.7':
    resolution: {integrity: sha512-8NHiL98vsi0mbPQmYAGWwfcFaOy4j2HY49fXJCfuDcdE7fMIsH9a7GdaeXpIBsbT7307WU8KCMp5pUVDNL4f9A==}
    engines: {node: '>=6.9.0'}

  '@babel/parser@7.26.7':
    resolution: {integrity: sha512-kEvgGGgEjRUutvdVvZhbn/BxVt+5VSpwXz1j3WYXQbXDo8KzFOPNG2GQbdAiNq8g6wn1yKk7C/qrke03a84V+w==}
    engines: {node: '>=6.0.0'}
    hasBin: true

  '@babel/plugin-syntax-typescript@7.25.9':
    resolution: {integrity: sha512-hjMgRy5hb8uJJjUcdWunWVcoi9bGpJp8p5Ol1229PoN6aytsLwNMgmdftO23wnCLMfVmTwZDWMPNq/D1SY60JQ==}
    engines: {node: '>=6.9.0'}
    peerDependencies:
      '@babel/core': ^7.0.0-0

  '@babel/plugin-transform-typescript@7.26.7':
    resolution: {integrity: sha512-5cJurntg+AT+cgelGP9Bt788DKiAw9gIMSMU2NJrLAilnj0m8WZWUNZPSLOmadYsujHutpgElO+50foX+ib/Wg==}
    engines: {node: '>=6.9.0'}
    peerDependencies:
      '@babel/core': ^7.0.0-0

  '@babel/template@7.25.9':
    resolution: {integrity: sha512-9DGttpmPvIxBb/2uwpVo3dqJ+O6RooAFOS+lB+xDqoE2PVCE8nfoHMdZLpfCQRLwvohzXISPZcgxt80xLfsuwg==}
    engines: {node: '>=6.9.0'}

  '@babel/traverse@7.26.7':
    resolution: {integrity: sha512-1x1sgeyRLC3r5fQOM0/xtQKsYjyxmFjaOrLJNtZ81inNjyJHGIolTULPiSc/2qe1/qfpFLisLQYFnnZl7QoedA==}
    engines: {node: '>=6.9.0'}

  '@babel/types@7.26.7':
    resolution: {integrity: sha512-t8kDRGrKXyp6+tjUh7hw2RLyclsW4TRoRvRHtSyAX9Bb5ldlFh+90YAYY6awRXrlB4G5G2izNeGySpATlFzmOg==}
    engines: {node: '>=6.9.0'}

  '@emnapi/runtime@1.3.1':
    resolution: {integrity: sha512-kEBmG8KyqtxJZv+ygbEim+KCGtIq1fC22Ms3S4ziXmYKm8uyoLX0MHONVKwp+9opg390VaKRNt4a7A9NwmpNhw==}

  '@eslint-community/eslint-utils@4.4.1':
    resolution: {integrity: sha512-s3O3waFUrMV8P/XaF/+ZTp1X9XBZW1a4B97ZnjQF2KYWaFD2A8KyFBsrsfSjEmjn3RGWAIuvlneuZm3CUK3jbA==}
    engines: {node: ^12.22.0 || ^14.17.0 || >=16.0.0}
    peerDependencies:
      eslint: ^6.0.0 || ^7.0.0 || >=8.0.0

  '@eslint-community/regexpp@4.12.1':
    resolution: {integrity: sha512-CCZCDJuduB9OUkFkY2IgppNZMi2lBQgD2qzwXkEia16cge2pijY/aXi96CJMquDMn3nJdlPV1A5KrJEXwfLNzQ==}
    engines: {node: ^12.0.0 || ^14.0.0 || >=16.0.0}

  '@eslint/config-array@0.19.1':
    resolution: {integrity: sha512-fo6Mtm5mWyKjA/Chy1BYTdn5mGJoDNjC7C64ug20ADsRDGrA85bN3uK3MaKbeRkRuuIEAR5N33Jr1pbm411/PA==}
    engines: {node: ^18.18.0 || ^20.9.0 || >=21.1.0}

  '@eslint/core@0.10.0':
    resolution: {integrity: sha512-gFHJ+xBOo4G3WRlR1e/3G8A6/KZAH6zcE/hkLRCZTi/B9avAG365QhFA8uOGzTMqgTghpn7/fSnscW++dpMSAw==}
    engines: {node: ^18.18.0 || ^20.9.0 || >=21.1.0}

  '@eslint/eslintrc@3.2.0':
    resolution: {integrity: sha512-grOjVNN8P3hjJn/eIETF1wwd12DdnwFDoyceUJLYYdkpbwq3nLi+4fqrTAONx7XDALqlL220wC/RHSC/QTI/0w==}
    engines: {node: ^18.18.0 || ^20.9.0 || >=21.1.0}

  '@eslint/js@9.18.0':
    resolution: {integrity: sha512-fK6L7rxcq6/z+AaQMtiFTkvbHkBLNlwyRxHpKawP0x3u9+NC6MQTnFW+AdpwC6gfHTW0051cokQgtTN2FqlxQA==}
    engines: {node: ^18.18.0 || ^20.9.0 || >=21.1.0}

  '@eslint/object-schema@2.1.5':
    resolution: {integrity: sha512-o0bhxnL89h5Bae5T318nFoFzGy+YE5i/gGkoPAgkmTVdRKTiv3p8JHevPiPaMwoloKfEiiaHlawCqaZMqRm+XQ==}
    engines: {node: ^18.18.0 || ^20.9.0 || >=21.1.0}

  '@eslint/plugin-kit@0.2.5':
    resolution: {integrity: sha512-lB05FkqEdUg2AA0xEbUz0SnkXT1LcCTa438W4IWTUh4hdOnVbQyOJ81OrDXsJk/LSiJHubgGEFoR5EHq1NsH1A==}
    engines: {node: ^18.18.0 || ^20.9.0 || >=21.1.0}

  '@hookform/resolvers@3.10.0':
    resolution: {integrity: sha512-79Dv+3mDF7i+2ajj7SkypSKHhl1cbln1OGavqrsF7p6mbUv11xpqpacPsGDCTRvCSjEEIez2ef1NveSVL3b0Ag==}
    peerDependencies:
      react-hook-form: ^7.0.0

  '@humanfs/core@0.19.1':
    resolution: {integrity: sha512-5DyQ4+1JEUzejeK1JGICcideyfUbGixgS9jNgex5nqkW+cY7WZhxBigmieN5Qnw9ZosSNVC9KQKyb+GUaGyKUA==}
    engines: {node: '>=18.18.0'}

  '@humanfs/node@0.16.6':
    resolution: {integrity: sha512-YuI2ZHQL78Q5HbhDiBA1X4LmYdXCKCMQIfw0pw7piHJwyREFebJUvrQN4cMssyES6x+vfUbx1CIpaQUKYdQZOw==}
    engines: {node: '>=18.18.0'}

  '@humanwhocodes/module-importer@1.0.1':
    resolution: {integrity: sha512-bxveV4V8v5Yb4ncFTT3rPSgZBOpCkjfK0y4oVVVJwIuDVBRMDXrPyXRL988i5ap9m9bnyEEjWfm5WkBmtffLfA==}
    engines: {node: '>=12.22'}

  '@humanwhocodes/retry@0.3.1':
    resolution: {integrity: sha512-JBxkERygn7Bv/GbN5Rv8Ul6LVknS+5Bp6RgDC/O8gEBU/yeH5Ui5C/OlWrTb6qct7LjjfT6Re2NxB0ln0yYybA==}
    engines: {node: '>=18.18'}

  '@humanwhocodes/retry@0.4.1':
    resolution: {integrity: sha512-c7hNEllBlenFTHBky65mhq8WD2kbN9Q6gk0bTk8lSBvc554jpXSkST1iePudpt7+A/AQvuHs9EMqjHDXMY1lrA==}
    engines: {node: '>=18.18'}

  '@img/sharp-darwin-arm64@0.33.5':
    resolution: {integrity: sha512-UT4p+iz/2H4twwAoLCqfA9UH5pI6DggwKEGuaPy7nCVQ8ZsiY5PIcrRvD1DzuY3qYL07NtIQcWnBSY/heikIFQ==}
    engines: {node: ^18.17.0 || ^20.3.0 || >=21.0.0}
    cpu: [arm64]
    os: [darwin]

  '@img/sharp-darwin-x64@0.33.5':
    resolution: {integrity: sha512-fyHac4jIc1ANYGRDxtiqelIbdWkIuQaI84Mv45KvGRRxSAa7o7d1ZKAOBaYbnepLC1WqxfpimdeWfvqqSGwR2Q==}
    engines: {node: ^18.17.0 || ^20.3.0 || >=21.0.0}
    cpu: [x64]
    os: [darwin]

  '@img/sharp-libvips-darwin-arm64@1.0.4':
    resolution: {integrity: sha512-XblONe153h0O2zuFfTAbQYAX2JhYmDHeWikp1LM9Hul9gVPjFY427k6dFEcOL72O01QxQsWi761svJ/ev9xEDg==}
    cpu: [arm64]
    os: [darwin]

  '@img/sharp-libvips-darwin-x64@1.0.4':
    resolution: {integrity: sha512-xnGR8YuZYfJGmWPvmlunFaWJsb9T/AO2ykoP3Fz/0X5XV2aoYBPkX6xqCQvUTKKiLddarLaxpzNe+b1hjeWHAQ==}
    cpu: [x64]
    os: [darwin]

  '@img/sharp-libvips-linux-arm64@1.0.4':
    resolution: {integrity: sha512-9B+taZ8DlyyqzZQnoeIvDVR/2F4EbMepXMc/NdVbkzsJbzkUjhXv/70GQJ7tdLA4YJgNP25zukcxpX2/SueNrA==}
    cpu: [arm64]
    os: [linux]

  '@img/sharp-libvips-linux-arm@1.0.5':
    resolution: {integrity: sha512-gvcC4ACAOPRNATg/ov8/MnbxFDJqf/pDePbBnuBDcjsI8PssmjoKMAz4LtLaVi+OnSb5FK/yIOamqDwGmXW32g==}
    cpu: [arm]
    os: [linux]

  '@img/sharp-libvips-linux-s390x@1.0.4':
    resolution: {integrity: sha512-u7Wz6ntiSSgGSGcjZ55im6uvTrOxSIS8/dgoVMoiGE9I6JAfU50yH5BoDlYA1tcuGS7g/QNtetJnxA6QEsCVTA==}
    cpu: [s390x]
    os: [linux]

  '@img/sharp-libvips-linux-x64@1.0.4':
    resolution: {integrity: sha512-MmWmQ3iPFZr0Iev+BAgVMb3ZyC4KeFc3jFxnNbEPas60e1cIfevbtuyf9nDGIzOaW9PdnDciJm+wFFaTlj5xYw==}
    cpu: [x64]
    os: [linux]

  '@img/sharp-libvips-linuxmusl-arm64@1.0.4':
    resolution: {integrity: sha512-9Ti+BbTYDcsbp4wfYib8Ctm1ilkugkA/uscUn6UXK1ldpC1JjiXbLfFZtRlBhjPZ5o1NCLiDbg8fhUPKStHoTA==}
    cpu: [arm64]
    os: [linux]

  '@img/sharp-libvips-linuxmusl-x64@1.0.4':
    resolution: {integrity: sha512-viYN1KX9m+/hGkJtvYYp+CCLgnJXwiQB39damAO7WMdKWlIhmYTfHjwSbQeUK/20vY154mwezd9HflVFM1wVSw==}
    cpu: [x64]
    os: [linux]

  '@img/sharp-linux-arm64@0.33.5':
    resolution: {integrity: sha512-JMVv+AMRyGOHtO1RFBiJy/MBsgz0x4AWrT6QoEVVTyh1E39TrCUpTRI7mx9VksGX4awWASxqCYLCV4wBZHAYxA==}
    engines: {node: ^18.17.0 || ^20.3.0 || >=21.0.0}
    cpu: [arm64]
    os: [linux]

  '@img/sharp-linux-arm@0.33.5':
    resolution: {integrity: sha512-JTS1eldqZbJxjvKaAkxhZmBqPRGmxgu+qFKSInv8moZ2AmT5Yib3EQ1c6gp493HvrvV8QgdOXdyaIBrhvFhBMQ==}
    engines: {node: ^18.17.0 || ^20.3.0 || >=21.0.0}
    cpu: [arm]
    os: [linux]

  '@img/sharp-linux-s390x@0.33.5':
    resolution: {integrity: sha512-y/5PCd+mP4CA/sPDKl2961b+C9d+vPAveS33s6Z3zfASk2j5upL6fXVPZi7ztePZ5CuH+1kW8JtvxgbuXHRa4Q==}
    engines: {node: ^18.17.0 || ^20.3.0 || >=21.0.0}
    cpu: [s390x]
    os: [linux]

  '@img/sharp-linux-x64@0.33.5':
    resolution: {integrity: sha512-opC+Ok5pRNAzuvq1AG0ar+1owsu842/Ab+4qvU879ippJBHvyY5n2mxF1izXqkPYlGuP/M556uh53jRLJmzTWA==}
    engines: {node: ^18.17.0 || ^20.3.0 || >=21.0.0}
    cpu: [x64]
    os: [linux]

  '@img/sharp-linuxmusl-arm64@0.33.5':
    resolution: {integrity: sha512-XrHMZwGQGvJg2V/oRSUfSAfjfPxO+4DkiRh6p2AFjLQztWUuY/o8Mq0eMQVIY7HJ1CDQUJlxGGZRw1a5bqmd1g==}
    engines: {node: ^18.17.0 || ^20.3.0 || >=21.0.0}
    cpu: [arm64]
    os: [linux]

  '@img/sharp-linuxmusl-x64@0.33.5':
    resolution: {integrity: sha512-WT+d/cgqKkkKySYmqoZ8y3pxx7lx9vVejxW/W4DOFMYVSkErR+w7mf2u8m/y4+xHe7yY9DAXQMWQhpnMuFfScw==}
    engines: {node: ^18.17.0 || ^20.3.0 || >=21.0.0}
    cpu: [x64]
    os: [linux]

  '@img/sharp-wasm32@0.33.5':
    resolution: {integrity: sha512-ykUW4LVGaMcU9lu9thv85CbRMAwfeadCJHRsg2GmeRa/cJxsVY9Rbd57JcMxBkKHag5U/x7TSBpScF4U8ElVzg==}
    engines: {node: ^18.17.0 || ^20.3.0 || >=21.0.0}
    cpu: [wasm32]

  '@img/sharp-win32-ia32@0.33.5':
    resolution: {integrity: sha512-T36PblLaTwuVJ/zw/LaH0PdZkRz5rd3SmMHX8GSmR7vtNSP5Z6bQkExdSK7xGWyxLw4sUknBuugTelgw2faBbQ==}
    engines: {node: ^18.17.0 || ^20.3.0 || >=21.0.0}
    cpu: [ia32]
    os: [win32]

  '@img/sharp-win32-x64@0.33.5':
    resolution: {integrity: sha512-MpY/o8/8kj+EcnxwvrP4aTJSWw/aZ7JIGR4aBeZkZw5B7/Jn+tY9/VNwtcoGmdT7GfggGIU4kygOMSbYnOrAbg==}
    engines: {node: ^18.17.0 || ^20.3.0 || >=21.0.0}
    cpu: [x64]
    os: [win32]

  '@isaacs/cliui@8.0.2':
    resolution: {integrity: sha512-O8jcjabXaleOG9DQ0+ARXWZBTfnP4WNAqzuiJK7ll44AmxGKv/J2M4TPjxjY3znBCfvBXFzucm1twdyFybFqEA==}
    engines: {node: '>=12'}

  '@jridgewell/gen-mapping@0.3.8':
    resolution: {integrity: sha512-imAbBGkb+ebQyxKgzv5Hu2nmROxoDOXHh80evxdoXNOrvAnVx7zimzc1Oo5h9RlfV4vPXaE2iM5pOFbvOCClWA==}
    engines: {node: '>=6.0.0'}

  '@jridgewell/resolve-uri@3.1.2':
    resolution: {integrity: sha512-bRISgCIjP20/tbWSPWMEi54QVPRZExkuD9lJL+UIxUKtwVJA8wW1Trb1jMs1RFXo1CBTNZ/5hpC9QvmKWdopKw==}
    engines: {node: '>=6.0.0'}

  '@jridgewell/set-array@1.2.1':
    resolution: {integrity: sha512-R8gLRTZeyp03ymzP/6Lil/28tGeGEzhx1q2k703KGWRAI1VdvPIXdG70VJc2pAMw3NA6JKL5hhFu1sJX0Mnn/A==}
    engines: {node: '>=6.0.0'}

  '@jridgewell/sourcemap-codec@1.5.0':
    resolution: {integrity: sha512-gv3ZRaISU3fjPAgNsriBRqGWQL6quFx04YMPW/zD8XMLsU32mhCCbfbO6KZFLjvYpCZ8zyDEgqsgf+PwPaM7GQ==}

  '@jridgewell/trace-mapping@0.3.25':
    resolution: {integrity: sha512-vNk6aEwybGtawWmy/PzwnGDOjCkLWSD2wqvjGGAgOAwCGWySYXfYoxt00IJkTF+8Lb57DwOb3Aa0o9CApepiYQ==}

  '@next/env@15.1.4':
    resolution: {integrity: sha512-2fZ5YZjedi5AGaeoaC0B20zGntEHRhi2SdWcu61i48BllODcAmmtj8n7YarSPt4DaTsJaBFdxQAVEVzgmx2Zpw==}

  '@next/eslint-plugin-next@15.1.4':
    resolution: {integrity: sha512-HwlEXwCK3sr6zmVGEvWBjW9tBFs1Oe6hTmTLoFQtpm4As5HCdu8jfSE0XJOp7uhfEGLniIx8yrGxEWwNnY0fmQ==}

  '@next/swc-darwin-arm64@15.1.4':
    resolution: {integrity: sha512-wBEMBs+np+R5ozN1F8Y8d/Dycns2COhRnkxRc+rvnbXke5uZBHkUGFgWxfTXn5rx7OLijuUhyfB+gC/ap58dDw==}
    engines: {node: '>= 10'}
    cpu: [arm64]
    os: [darwin]

  '@next/swc-darwin-x64@15.1.4':
    resolution: {integrity: sha512-7sgf5rM7Z81V9w48F02Zz6DgEJulavC0jadab4ZsJ+K2sxMNK0/BtF8J8J3CxnsJN3DGcIdC260wEKssKTukUw==}
    engines: {node: '>= 10'}
    cpu: [x64]
    os: [darwin]

  '@next/swc-linux-arm64-gnu@15.1.4':
    resolution: {integrity: sha512-JaZlIMNaJenfd55kjaLWMfok+vWBlcRxqnRoZrhFQrhM1uAehP3R0+Aoe+bZOogqlZvAz53nY/k3ZyuKDtT2zQ==}
    engines: {node: '>= 10'}
    cpu: [arm64]
    os: [linux]

  '@next/swc-linux-arm64-musl@15.1.4':
    resolution: {integrity: sha512-7EBBjNoyTO2ipMDgCiORpwwOf5tIueFntKjcN3NK+GAQD7OzFJe84p7a2eQUeWdpzZvhVXuAtIen8QcH71ZCOQ==}
    engines: {node: '>= 10'}
    cpu: [arm64]
    os: [linux]

  '@next/swc-linux-x64-gnu@15.1.4':
    resolution: {integrity: sha512-9TGEgOycqZFuADyFqwmK/9g6S0FYZ3tphR4ebcmCwhL8Y12FW8pIBKJvSwV+UBjMkokstGNH+9F8F031JZKpHw==}
    engines: {node: '>= 10'}
    cpu: [x64]
    os: [linux]

  '@next/swc-linux-x64-musl@15.1.4':
    resolution: {integrity: sha512-0578bLRVDJOh+LdIoKvgNDz77+Bd85c5JrFgnlbI1SM3WmEQvsjxTA8ATu9Z9FCiIS/AliVAW2DV/BDwpXbtiQ==}
    engines: {node: '>= 10'}
    cpu: [x64]
    os: [linux]

  '@next/swc-win32-arm64-msvc@15.1.4':
    resolution: {integrity: sha512-JgFCiV4libQavwII+kncMCl30st0JVxpPOtzWcAI2jtum4HjYaclobKhj+JsRu5tFqMtA5CJIa0MvYyuu9xjjQ==}
    engines: {node: '>= 10'}
    cpu: [arm64]
    os: [win32]

  '@next/swc-win32-x64-msvc@15.1.4':
    resolution: {integrity: sha512-xxsJy9wzq7FR5SqPCUqdgSXiNXrMuidgckBa8nH9HtjjxsilgcN6VgXF6tZ3uEWuVEadotQJI8/9EQ6guTC4Yw==}
    engines: {node: '>= 10'}
    cpu: [x64]
    os: [win32]

  '@nodelib/fs.scandir@2.1.5':
    resolution: {integrity: sha512-vq24Bq3ym5HEQm2NKCr3yXDwjc7vTsEThRDnkp2DK9p1uqLR+DHurm/NOTo0KG7HYHU7eppKZj3MyqYuMBf62g==}
    engines: {node: '>= 8'}

  '@nodelib/fs.stat@2.0.5':
    resolution: {integrity: sha512-RkhPPp2zrqDAQA/2jNhnztcPAlv64XdhIp7a7454A5ovI7Bukxgt7MX7udwAu3zg1DcpPU0rz3VV1SeaqvY4+A==}
    engines: {node: '>= 8'}

  '@nodelib/fs.walk@1.2.8':
    resolution: {integrity: sha512-oGB+UxlgWcgQkgwo8GcEGwemoTFt3FIO9ababBmaGwXIoBKZ+GTy0pP185beGg7Llih/NSHSV2XAs1lnznocSg==}
    engines: {node: '>= 8'}

  '@nolyfill/is-core-module@1.0.39':
    resolution: {integrity: sha512-nn5ozdjYQpUCZlWGuxcJY/KpxkWQs4DcbMCmKojjyrYDEAGy4Ce19NN4v5MduafTwJlbKc99UA8YhSVqq9yPZA==}
    engines: {node: '>=12.4.0'}

  '@pkgjs/parseargs@0.11.0':
    resolution: {integrity: sha512-+1VkjdD0QBLPodGrJUeqarH8VAIvQODIbwh9XpP5Syisf7YoQgsJKPNFoqqLQlu+VQ/tVSshMR6loPMn8U+dPg==}
    engines: {node: '>=14'}

  '@radix-ui/number@1.1.0':
    resolution: {integrity: sha512-V3gRzhVNU1ldS5XhAPTom1fOIo4ccrjjJgmE+LI2h/WaFpHmx0MQApT+KZHnx8abG6Avtfcz4WoEciMnpFT3HQ==}

  '@radix-ui/primitive@1.1.1':
    resolution: {integrity: sha512-SJ31y+Q/zAyShtXJc8x83i9TYdbAfHZ++tUZnvjJJqFjzsdUnKsxPL6IEtBlxKkU7yzer//GQtZSV4GbldL3YA==}

  '@radix-ui/react-avatar@1.1.2':
    resolution: {integrity: sha512-GaC7bXQZ5VgZvVvsJ5mu/AEbjYLnhhkoidOboC50Z6FFlLA03wG2ianUoH+zgDQ31/9gCF59bE4+2bBgTyMiig==}
    peerDependencies:
      '@types/react': '*'
      '@types/react-dom': '*'
      react: ^16.8 || ^17.0 || ^18.0 || ^19.0 || ^19.0.0-rc
      react-dom: ^16.8 || ^17.0 || ^18.0 || ^19.0 || ^19.0.0-rc
    peerDependenciesMeta:
      '@types/react':
        optional: true
      '@types/react-dom':
        optional: true

  '@radix-ui/react-checkbox@1.1.3':
    resolution: {integrity: sha512-HD7/ocp8f1B3e6OHygH0n7ZKjONkhciy1Nh0yuBgObqThc3oyx+vuMfFHKAknXRHHWVE9XvXStxJFyjUmB8PIw==}
    peerDependencies:
      '@types/react': '*'
      '@types/react-dom': '*'
      react: ^16.8 || ^17.0 || ^18.0 || ^19.0 || ^19.0.0-rc
      react-dom: ^16.8 || ^17.0 || ^18.0 || ^19.0 || ^19.0.0-rc
    peerDependenciesMeta:
      '@types/react':
        optional: true
      '@types/react-dom':
        optional: true

  '@radix-ui/react-collection@1.1.1':
    resolution: {integrity: sha512-LwT3pSho9Dljg+wY2KN2mrrh6y3qELfftINERIzBUO9e0N+t0oMTyn3k9iv+ZqgrwGkRnLpNJrsMv9BZlt2yuA==}
    peerDependencies:
      '@types/react': '*'
      '@types/react-dom': '*'
      react: ^16.8 || ^17.0 || ^18.0 || ^19.0 || ^19.0.0-rc
      react-dom: ^16.8 || ^17.0 || ^18.0 || ^19.0 || ^19.0.0-rc
    peerDependenciesMeta:
      '@types/react':
        optional: true
      '@types/react-dom':
        optional: true

  '@radix-ui/react-compose-refs@1.1.1':
    resolution: {integrity: sha512-Y9VzoRDSJtgFMUCoiZBDVo084VQ5hfpXxVE+NgkdNsjiDBByiImMZKKhxMwCbdHvhlENG6a833CbFkOQvTricw==}
    peerDependencies:
      '@types/react': '*'
      react: ^16.8 || ^17.0 || ^18.0 || ^19.0 || ^19.0.0-rc
    peerDependenciesMeta:
      '@types/react':
        optional: true

  '@radix-ui/react-context@1.1.1':
    resolution: {integrity: sha512-UASk9zi+crv9WteK/NU4PLvOoL3OuE6BWVKNF6hPRBtYBDXQ2u5iu3O59zUlJiTVvkyuycnqrztsHVJwcK9K+Q==}
    peerDependencies:
      '@types/react': '*'
      react: ^16.8 || ^17.0 || ^18.0 || ^19.0 || ^19.0.0-rc
    peerDependenciesMeta:
      '@types/react':
        optional: true

  '@radix-ui/react-direction@1.1.0':
    resolution: {integrity: sha512-BUuBvgThEiAXh2DWu93XsT+a3aWrGqolGlqqw5VU1kG7p/ZH2cuDlM1sRLNnY3QcBS69UIz2mcKhMxDsdewhjg==}
    peerDependencies:
      '@types/react': '*'
      react: ^16.8 || ^17.0 || ^18.0 || ^19.0 || ^19.0.0-rc
    peerDependenciesMeta:
      '@types/react':
        optional: true

  '@radix-ui/react-label@2.1.1':
    resolution: {integrity: sha512-UUw5E4e/2+4kFMH7+YxORXGWggtY6sM8WIwh5RZchhLuUg2H1hc98Py+pr8HMz6rdaYrK2t296ZEjYLOCO5uUw==}
    peerDependencies:
      '@types/react': '*'
      '@types/react-dom': '*'
      react: ^16.8 || ^17.0 || ^18.0 || ^19.0 || ^19.0.0-rc
      react-dom: ^16.8 || ^17.0 || ^18.0 || ^19.0 || ^19.0.0-rc
    peerDependenciesMeta:
      '@types/react':
        optional: true
      '@types/react-dom':
        optional: true

  '@radix-ui/react-presence@1.1.2':
    resolution: {integrity: sha512-18TFr80t5EVgL9x1SwF/YGtfG+l0BS0PRAlCWBDoBEiDQjeKgnNZRVJp/oVBl24sr3Gbfwc/Qpj4OcWTQMsAEg==}
    peerDependencies:
      '@types/react': '*'
      '@types/react-dom': '*'
      react: ^16.8 || ^17.0 || ^18.0 || ^19.0 || ^19.0.0-rc
      react-dom: ^16.8 || ^17.0 || ^18.0 || ^19.0 || ^19.0.0-rc
    peerDependenciesMeta:
      '@types/react':
        optional: true
      '@types/react-dom':
        optional: true

  '@radix-ui/react-primitive@2.0.1':
    resolution: {integrity: sha512-sHCWTtxwNn3L3fH8qAfnF3WbUZycW93SM1j3NFDzXBiz8D6F5UTTy8G1+WFEaiCdvCVRJWj6N2R4Xq6HdiHmDg==}
    peerDependencies:
      '@types/react': '*'
      '@types/react-dom': '*'
      react: ^16.8 || ^17.0 || ^18.0 || ^19.0 || ^19.0.0-rc
      react-dom: ^16.8 || ^17.0 || ^18.0 || ^19.0 || ^19.0.0-rc
    peerDependenciesMeta:
      '@types/react':
        optional: true
      '@types/react-dom':
        optional: true

<<<<<<< HEAD
  '@radix-ui/react-slider@1.2.2':
    resolution: {integrity: sha512-sNlU06ii1/ZcbHf8I9En54ZPW0Vil/yPVg4vQMcFNjrIx51jsHbFl1HYHQvCIWJSr1q0ZmA+iIs/ZTv8h7HHSA==}
=======
  '@radix-ui/react-separator@1.1.1':
    resolution: {integrity: sha512-RRiNRSrD8iUiXriq/Y5n4/3iE8HzqgLHsusUSg5jVpU2+3tqcUFPJXHDymwEypunc2sWxDUS3UC+rkZRlHedsw==}
>>>>>>> c62223bb
    peerDependencies:
      '@types/react': '*'
      '@types/react-dom': '*'
      react: ^16.8 || ^17.0 || ^18.0 || ^19.0 || ^19.0.0-rc
      react-dom: ^16.8 || ^17.0 || ^18.0 || ^19.0 || ^19.0.0-rc
    peerDependenciesMeta:
      '@types/react':
        optional: true
      '@types/react-dom':
        optional: true

  '@radix-ui/react-slot@1.1.1':
    resolution: {integrity: sha512-RApLLOcINYJA+dMVbOju7MYv1Mb2EBp2nH4HdDzXTSyaR5optlm6Otrz1euW3HbdOR8UmmFK06TD+A9frYWv+g==}
    peerDependencies:
      '@types/react': '*'
      react: ^16.8 || ^17.0 || ^18.0 || ^19.0 || ^19.0.0-rc
    peerDependenciesMeta:
      '@types/react':
        optional: true

  '@radix-ui/react-use-callback-ref@1.1.0':
    resolution: {integrity: sha512-CasTfvsy+frcFkbXtSJ2Zu9JHpN8TYKxkgJGWbjiZhFivxaeW7rMeZt7QELGVLaYVfFMsKHjb7Ak0nMEe+2Vfw==}
    peerDependencies:
      '@types/react': '*'
      react: ^16.8 || ^17.0 || ^18.0 || ^19.0 || ^19.0.0-rc
    peerDependenciesMeta:
      '@types/react':
        optional: true

  '@radix-ui/react-use-controllable-state@1.1.0':
    resolution: {integrity: sha512-MtfMVJiSr2NjzS0Aa90NPTnvTSg6C/JLCV7ma0W6+OMV78vd8OyRpID+Ng9LxzsPbLeuBnWBA1Nq30AtBIDChw==}
    peerDependencies:
      '@types/react': '*'
      react: ^16.8 || ^17.0 || ^18.0 || ^19.0 || ^19.0.0-rc
    peerDependenciesMeta:
      '@types/react':
        optional: true

  '@radix-ui/react-use-layout-effect@1.1.0':
    resolution: {integrity: sha512-+FPE0rOdziWSrH9athwI1R0HDVbWlEhd+FR+aSDk4uWGmSJ9Z54sdZVDQPZAinJhJXwfT+qnj969mCsT2gfm5w==}
    peerDependencies:
      '@types/react': '*'
      react: ^16.8 || ^17.0 || ^18.0 || ^19.0 || ^19.0.0-rc
    peerDependenciesMeta:
      '@types/react':
        optional: true

  '@radix-ui/react-use-previous@1.1.0':
    resolution: {integrity: sha512-Z/e78qg2YFnnXcW88A4JmTtm4ADckLno6F7OXotmkQfeuCVaKuYzqAATPhVzl3delXE7CxIV8shofPn3jPc5Og==}
    peerDependencies:
      '@types/react': '*'
      react: ^16.8 || ^17.0 || ^18.0 || ^19.0 || ^19.0.0-rc
    peerDependenciesMeta:
      '@types/react':
        optional: true

  '@radix-ui/react-use-size@1.1.0':
    resolution: {integrity: sha512-XW3/vWuIXHa+2Uwcc2ABSfcCledmXhhQPlGbfcRXbiUQI5Icjcg19BGCZVKKInYbvUCut/ufbbLLPFC5cbb1hw==}
    peerDependencies:
      '@types/react': '*'
      react: ^16.8 || ^17.0 || ^18.0 || ^19.0 || ^19.0.0-rc
    peerDependenciesMeta:
      '@types/react':
        optional: true

  '@rtsao/scc@1.1.0':
    resolution: {integrity: sha512-zt6OdqaDoOnJ1ZYsCYGt9YmWzDXl4vQdKTyJev62gFhRGKdx7mcT54V9KIjg+d2wi9EXsPvAPKe7i7WjfVWB8g==}

  '@rushstack/eslint-patch@1.10.5':
    resolution: {integrity: sha512-kkKUDVlII2DQiKy7UstOR1ErJP8kUKAQ4oa+SQtM0K+lPdmmjj0YnnxBgtTVYH7mUKtbsxeFC9y0AmK7Yb78/A==}

  '@swc/counter@0.1.3':
    resolution: {integrity: sha512-e2BR4lsJkkRlKZ/qCHPw9ZaSxc0MVUd7gtbtaB7aMvHeJVYe8sOB8DBZkP2DtISHGSku9sCK6T6cnY0CtXrOCQ==}

  '@swc/helpers@0.5.15':
    resolution: {integrity: sha512-JQ5TuMi45Owi4/BIMAJBoSQoOJu12oOk/gADqlcUL9JEdHB8vyjUSsxqeNXnmXHjYKMi2WcYtezGEEhqUI/E2g==}

  '@ts-morph/common@0.19.0':
    resolution: {integrity: sha512-Unz/WHmd4pGax91rdIKWi51wnVUW11QttMEPpBiBgIewnc9UQIX7UDLxr5vRlqeByXCwhkF6VabSsI0raWcyAQ==}

  '@types/estree@1.0.6':
    resolution: {integrity: sha512-AYnb1nQyY49te+VRAVgmzfcgjYS91mY5P0TKUDCLEM+gNnA+3T6rWITXRLYCpahpqSQbN5cE+gHpnPyXjHWxcw==}

  '@types/json-schema@7.0.15':
    resolution: {integrity: sha512-5+fP8P8MFNC+AyZCDxrB2pkZFPGzqQWUzpSeuuVLvm8VMcorNYavBqoFcxK8bQz4Qsbn4oUEEem4wDLfcysGHA==}

  '@types/json5@0.0.29':
    resolution: {integrity: sha512-dRLjCWHYg4oaA77cxO64oO+7JwCwnIzkZPdrrC71jQmQtlhM556pwKo5bUzqvZndkVbeFLIIi+9TC40JNF5hNQ==}

  '@types/node@20.17.12':
    resolution: {integrity: sha512-vo/wmBgMIiEA23A/knMfn/cf37VnuF52nZh5ZoW0GWt4e4sxNquibrMRJ7UQsA06+MBx9r/H1jsI9grYjQCQlw==}

  '@types/react-dom@19.0.3':
    resolution: {integrity: sha512-0Knk+HJiMP/qOZgMyNFamlIjw9OFCsyC2ZbigmEEyXXixgre6IQpm/4V+r3qH4GC1JPvRJKInw+on2rV6YZLeA==}
    peerDependencies:
      '@types/react': ^19.0.0

  '@types/react@19.0.6':
    resolution: {integrity: sha512-gIlMztcTeDgXCUj0vCBOqEuSEhX//63fW9SZtCJ+agxoQTOklwDfiEMlTWn4mR/C/UK5VHlpwsCsOyf7/hc4lw==}

  '@typescript-eslint/eslint-plugin@8.19.1':
    resolution: {integrity: sha512-tJzcVyvvb9h/PB96g30MpxACd9IrunT7GF9wfA9/0TJ1LxGOJx1TdPzSbBBnNED7K9Ka8ybJsnEpiXPktolTLg==}
    engines: {node: ^18.18.0 || ^20.9.0 || >=21.1.0}
    peerDependencies:
      '@typescript-eslint/parser': ^8.0.0 || ^8.0.0-alpha.0
      eslint: ^8.57.0 || ^9.0.0
      typescript: '>=4.8.4 <5.8.0'

  '@typescript-eslint/parser@8.19.1':
    resolution: {integrity: sha512-67gbfv8rAwawjYx3fYArwldTQKoYfezNUT4D5ioWetr/xCrxXxvleo3uuiFuKfejipvq+og7mjz3b0G2bVyUCw==}
    engines: {node: ^18.18.0 || ^20.9.0 || >=21.1.0}
    peerDependencies:
      eslint: ^8.57.0 || ^9.0.0
      typescript: '>=4.8.4 <5.8.0'

  '@typescript-eslint/scope-manager@8.19.1':
    resolution: {integrity: sha512-60L9KIuN/xgmsINzonOcMDSB8p82h95hoBfSBtXuO4jlR1R9L1xSkmVZKgCPVfavDlXihh4ARNjXhh1gGnLC7Q==}
    engines: {node: ^18.18.0 || ^20.9.0 || >=21.1.0}

  '@typescript-eslint/type-utils@8.19.1':
    resolution: {integrity: sha512-Rp7k9lhDKBMRJB/nM9Ksp1zs4796wVNyihG9/TU9R6KCJDNkQbc2EOKjrBtLYh3396ZdpXLtr/MkaSEmNMtykw==}
    engines: {node: ^18.18.0 || ^20.9.0 || >=21.1.0}
    peerDependencies:
      eslint: ^8.57.0 || ^9.0.0
      typescript: '>=4.8.4 <5.8.0'

  '@typescript-eslint/types@8.19.1':
    resolution: {integrity: sha512-JBVHMLj7B1K1v1051ZaMMgLW4Q/jre5qGK0Ew6UgXz1Rqh+/xPzV1aW581OM00X6iOfyr1be+QyW8LOUf19BbA==}
    engines: {node: ^18.18.0 || ^20.9.0 || >=21.1.0}

  '@typescript-eslint/typescript-estree@8.19.1':
    resolution: {integrity: sha512-jk/TZwSMJlxlNnqhy0Eod1PNEvCkpY6MXOXE/WLlblZ6ibb32i2We4uByoKPv1d0OD2xebDv4hbs3fm11SMw8Q==}
    engines: {node: ^18.18.0 || ^20.9.0 || >=21.1.0}
    peerDependencies:
      typescript: '>=4.8.4 <5.8.0'

  '@typescript-eslint/utils@8.19.1':
    resolution: {integrity: sha512-IxG5gLO0Ne+KaUc8iW1A+XuKLd63o4wlbI1Zp692n1xojCl/THvgIKXJXBZixTh5dd5+yTJ/VXH7GJaaw21qXA==}
    engines: {node: ^18.18.0 || ^20.9.0 || >=21.1.0}
    peerDependencies:
      eslint: ^8.57.0 || ^9.0.0
      typescript: '>=4.8.4 <5.8.0'

  '@typescript-eslint/visitor-keys@8.19.1':
    resolution: {integrity: sha512-fzmjU8CHK853V/avYZAvuVut3ZTfwN5YtMaoi+X9Y9MA9keaWNHC3zEQ9zvyX/7Hj+5JkNyK1l7TOR2hevHB6Q==}
    engines: {node: ^18.18.0 || ^20.9.0 || >=21.1.0}

  acorn-jsx@5.3.2:
    resolution: {integrity: sha512-rq9s+JNhf0IChjtDXxllJ7g41oZk5SlXtp0LHwyA5cejwn7vKmKp4pPri6YEePv2PU65sAsegbXtIinmDFDXgQ==}
    peerDependencies:
      acorn: ^6.0.0 || ^7.0.0 || ^8.0.0

  acorn@8.14.0:
    resolution: {integrity: sha512-cl669nCJTZBsL97OF4kUQm5g5hC2uihk0NxY3WENAC0TYdILVkAyHymAntgxGkl7K+t0cXIrH5siy5S4XkFycA==}
    engines: {node: '>=0.4.0'}
    hasBin: true

  agent-base@7.1.3:
    resolution: {integrity: sha512-jRR5wdylq8CkOe6hei19GGZnxM6rBGwFl3Bg0YItGDimvjGtAvdZk4Pu6Cl4u4Igsws4a1fd1Vq3ezrhn4KmFw==}
    engines: {node: '>= 14'}

  ajv@6.12.6:
    resolution: {integrity: sha512-j3fVLgvTo527anyYyJOGTYJbG+vnnQYvE0m5mmkc1TK+nxAppkCLMIL0aZ4dblVCNoGShhm+kzE4ZUykBoMg4g==}

  ansi-regex@5.0.1:
    resolution: {integrity: sha512-quJQXlTSUGL2LH9SUXo8VwsY4soanhgo6LNSm84E1LBcE8s3O0wpdiRzyR9z/ZZJMlMWv37qOOb9pdJlMUEKFQ==}
    engines: {node: '>=8'}

  ansi-regex@6.1.0:
    resolution: {integrity: sha512-7HSX4QQb4CspciLpVFwyRe79O3xsIZDDLER21kERQ71oaPodF8jL725AgJMFAYbooIqolJoRLuM81SpeUkpkvA==}
    engines: {node: '>=12'}

  ansi-styles@4.3.0:
    resolution: {integrity: sha512-zbB9rCJAT1rbjiVDb2hqKFHNYLxgtk8NURxZ3IZwD3F6NtxbXZQCnnSi1Lkx+IDohdPlFp222wVALIheZJQSEg==}
    engines: {node: '>=8'}

  ansi-styles@6.2.1:
    resolution: {integrity: sha512-bN798gFfQX+viw3R7yrGWRqnrN2oRkEkUjjl4JNn4E8GxxbjtG3FbrEIIY3l8/hrwUwIeCZvi4QuOTP4MErVug==}
    engines: {node: '>=12'}

  any-promise@1.3.0:
    resolution: {integrity: sha512-7UvmKalWRt1wgjL1RrGxoSJW/0QZFIegpeGvZG9kjp8vrRu55XTHbwnqq2GpXm9uLbcuhxm3IqX9OB4MZR1b2A==}

  anymatch@3.1.3:
    resolution: {integrity: sha512-KMReFUr0B4t+D+OBkjR3KYqvocp2XaSzO55UcB6mgQMd3KbcE+mWTyvVV7D/zsdEbNnV6acZUutkiHQXvTr1Rw==}
    engines: {node: '>= 8'}

  arg@5.0.2:
    resolution: {integrity: sha512-PYjyFOLKQ9y57JvQ6QLo8dAgNqswh8M1RMJYdQduT6xbWSgK36P/Z/v+p888pM69jMMfS8Xd8F6I1kQ/I9HUGg==}

  argparse@2.0.1:
    resolution: {integrity: sha512-8+9WqebbFzpX9OR+Wa6O29asIogeRMzcGtAINdpMHHyAg10f05aSFVBbcEqGf/PXw1EjAZ+q2/bEBg3DvurK3Q==}

  aria-query@5.3.2:
    resolution: {integrity: sha512-COROpnaoap1E2F000S62r6A60uHZnmlvomhfyT2DlTcrY1OrBKn2UhH7qn5wTC9zMvD0AY7csdPSNwKP+7WiQw==}
    engines: {node: '>= 0.4'}

  array-buffer-byte-length@1.0.2:
    resolution: {integrity: sha512-LHE+8BuR7RYGDKvnrmcuSq3tDcKv9OFEXQt/HpbZhY7V6h0zlUXutnAD82GiFx9rdieCMjkvtcsPqBwgUl1Iiw==}
    engines: {node: '>= 0.4'}

  array-includes@3.1.8:
    resolution: {integrity: sha512-itaWrbYbqpGXkGhZPGUulwnhVf5Hpy1xiCFsGqyIGglbBxmG5vSjxQen3/WGOjPpNEv1RtBLKxbmVXm8HpJStQ==}
    engines: {node: '>= 0.4'}

  array.prototype.findlast@1.2.5:
    resolution: {integrity: sha512-CVvd6FHg1Z3POpBLxO6E6zr+rSKEQ9L6rZHAaY7lLfhKsWYUBBOuMs0e9o24oopj6H+geRCX0YJ+TJLBK2eHyQ==}
    engines: {node: '>= 0.4'}

  array.prototype.findlastindex@1.2.5:
    resolution: {integrity: sha512-zfETvRFA8o7EiNn++N5f/kaCw221hrpGsDmcpndVupkPzEc1Wuf3VgC0qby1BbHs7f5DVYjgtEU2LLh5bqeGfQ==}
    engines: {node: '>= 0.4'}

  array.prototype.flat@1.3.3:
    resolution: {integrity: sha512-rwG/ja1neyLqCuGZ5YYrznA62D4mZXg0i1cIskIUKSiqF3Cje9/wXAls9B9s1Wa2fomMsIv8czB8jZcPmxCXFg==}
    engines: {node: '>= 0.4'}

  array.prototype.flatmap@1.3.3:
    resolution: {integrity: sha512-Y7Wt51eKJSyi80hFrJCePGGNo5ktJCslFuboqJsbf57CCPcm5zztluPlc4/aD8sWsKvlwatezpV4U1efk8kpjg==}
    engines: {node: '>= 0.4'}

  array.prototype.tosorted@1.1.4:
    resolution: {integrity: sha512-p6Fx8B7b7ZhL/gmUsAy0D15WhvDccw3mnGNbZpi3pmeJdxtWsj2jEaI4Y6oo3XiHfzuSgPwKc04MYt6KgvC/wA==}
    engines: {node: '>= 0.4'}

  arraybuffer.prototype.slice@1.0.4:
    resolution: {integrity: sha512-BNoCY6SXXPQ7gF2opIP4GBE+Xw7U+pHMYKuzjgCN3GwiaIR09UUeKfheyIry77QtrCBlC0KK0q5/TER/tYh3PQ==}
    engines: {node: '>= 0.4'}

  ast-types-flow@0.0.8:
    resolution: {integrity: sha512-OH/2E5Fg20h2aPrbe+QL8JZQFko0YZaF+j4mnQ7BGhfavO7OpSLa8a0y9sBwomHdSbkhTS8TQNayBfnW5DwbvQ==}

  ast-types@0.16.1:
    resolution: {integrity: sha512-6t10qk83GOG8p0vKmaCr8eiilZwO171AvbROMtvvNiwrTly62t+7XkA8RdIIVbpMhCASAsxgAzdRSwh6nw/5Dg==}
    engines: {node: '>=4'}

  available-typed-arrays@1.0.7:
    resolution: {integrity: sha512-wvUjBtSGN7+7SjNpq/9M2Tg350UZD3q62IFZLbRAR1bSMlCo1ZaeW+BJ+D090e4hIIZLBcTDWe4Mh4jvUDajzQ==}
    engines: {node: '>= 0.4'}

  axe-core@4.10.2:
    resolution: {integrity: sha512-RE3mdQ7P3FRSe7eqCWoeQ/Z9QXrtniSjp1wUjt5nRC3WIpz5rSCve6o3fsZ2aCpJtrZjSZgjwXAoTO5k4tEI0w==}
    engines: {node: '>=4'}

  axobject-query@4.1.0:
    resolution: {integrity: sha512-qIj0G9wZbMGNLjLmg1PT6v2mE9AH2zlnADJD/2tC6E00hgmhUOfEB6greHPAfLRSufHqROIUTkw6E+M3lH0PTQ==}
    engines: {node: '>= 0.4'}

  balanced-match@1.0.2:
    resolution: {integrity: sha512-3oSeUO0TMV67hN1AmbXsK4yaqU7tjiHlbxRDZOpH0KW9+CeX4bRAaX0Anxt0tx2MrpRpWwQaPwIlISEJhYU5Pw==}

  base64-js@1.5.1:
    resolution: {integrity: sha512-AKpaYlHn8t4SVbOHCy+b5+KKgvR4vrsD8vbvrbiQJps7fKDTkjkDry6ji0rUJjC0kzbNePLwzxq8iypo41qeWA==}

  binary-extensions@2.3.0:
    resolution: {integrity: sha512-Ceh+7ox5qe7LJuLHoY0feh3pHuUDHAcRUeyL2VYghZwfpkNIy/+8Ocg0a3UuSoYzavmylwuLWQOf3hl0jjMMIw==}
    engines: {node: '>=8'}

  bl@5.1.0:
    resolution: {integrity: sha512-tv1ZJHLfTDnXE6tMHv73YgSJaWR2AFuPwMntBe7XL/GBFHnT0CLnsHMogfk5+GzCDC5ZWarSCYaIGATZt9dNsQ==}

  brace-expansion@1.1.11:
    resolution: {integrity: sha512-iCuPHDFgrHX7H2vEI/5xpz07zSHB00TpugqhmYtVmMO6518mCuRMoOYFldEBl0g187ufozdaHgWKcYFb61qGiA==}

  brace-expansion@2.0.1:
    resolution: {integrity: sha512-XnAIvQ8eM+kC6aULx6wuQiwVsnzsi9d3WxzV3FpWTGA19F621kwdbsAcFKXgKUHZWsy+mY6iL1sHTxWEFCytDA==}

  braces@3.0.3:
    resolution: {integrity: sha512-yQbXgO/OSZVD2IsiLlro+7Hf6Q18EJrKSEsdoMzKePKXct3gvD8oLcOQdIzGupr5Fj+EDe8gO/lxc1BzfMpxvA==}
    engines: {node: '>=8'}

  browserslist@4.24.4:
    resolution: {integrity: sha512-KDi1Ny1gSePi1vm0q4oxSF8b4DR44GF4BbmS2YdhPLOEqd8pDviZOGH/GsmRwoWJ2+5Lr085X7naowMwKHDG1A==}
    engines: {node: ^6 || ^7 || ^8 || ^9 || ^10 || ^11 || ^12 || >=13.7}
    hasBin: true

  buffer@6.0.3:
    resolution: {integrity: sha512-FTiCpNxtwiZZHEZbcbTIcZjERVICn9yq/pDFkTl95/AxzD1naBctN7YO68riM/gLSDY7sdrMby8hofADYuuqOA==}

  busboy@1.6.0:
    resolution: {integrity: sha512-8SFQbg/0hQ9xy3UNTB0YEnsNBbWfhf7RtnzpL7TkBiTBRfrQ9Fxcnz7VJsleJpyp6rVLvXiuORqjlHi5q+PYuA==}
    engines: {node: '>=10.16.0'}

  call-bind-apply-helpers@1.0.1:
    resolution: {integrity: sha512-BhYE+WDaywFg2TBWYNXAE+8B1ATnThNBqXHP5nQu0jWJdVvY2hvkpyB3qOmtmDePiS5/BDQ8wASEWGMWRG148g==}
    engines: {node: '>= 0.4'}

  call-bind@1.0.8:
    resolution: {integrity: sha512-oKlSFMcMwpUg2ednkhQ454wfWiU/ul3CkJe/PEHcTKuiX6RpbehUiFMXu13HalGZxfUwCQzZG747YXBn1im9ww==}
    engines: {node: '>= 0.4'}

  call-bound@1.0.3:
    resolution: {integrity: sha512-YTd+6wGlNlPxSuri7Y6X8tY2dmm12UMH66RpKMhiX6rsk5wXXnYgbUcOt8kiS31/AjfoTOvCsE+w8nZQLQnzHA==}
    engines: {node: '>= 0.4'}

  callsites@3.1.0:
    resolution: {integrity: sha512-P8BjAsXvZS+VIDUI11hHCQEv74YT67YUi5JJFNWIqL235sBmjX4+qx9Muvls5ivyNENctx46xQLQ3aTuE7ssaQ==}
    engines: {node: '>=6'}

  camelcase-css@2.0.1:
    resolution: {integrity: sha512-QOSvevhslijgYwRx6Rv7zKdMF8lbRmx+uQGx2+vDc+KI/eBnsy9kit5aj23AgGu3pa4t9AgwbnXWqS+iOY+2aA==}
    engines: {node: '>= 6'}

  caniuse-lite@1.0.30001692:
    resolution: {integrity: sha512-A95VKan0kdtrsnMubMKxEKUKImOPSuCpYgxSQBo036P5YYgVIcOYJEgt/txJWqObiRQeISNCfef9nvlQ0vbV7A==}

  chalk@4.1.2:
    resolution: {integrity: sha512-oKnbhFyRIXpUuez8iBMmyEa4nbj4IOQyuhc/wy9kY7/WVPcwIO9VA668Pu8RkO7+0G76SLROeyw9CpQ061i4mA==}
    engines: {node: '>=10'}

  chalk@5.2.0:
    resolution: {integrity: sha512-ree3Gqw/nazQAPuJJEy+avdl7QfZMcUvmHIKgEZkGL+xOBzRvup5Hxo6LHuMceSxOabuJLJm5Yp/92R9eMmMvA==}
    engines: {node: ^12.17.0 || ^14.13 || >=16.0.0}

  chokidar@3.6.0:
    resolution: {integrity: sha512-7VT13fmjotKpGipCW9JEQAusEPE+Ei8nl6/g4FBAmIm0GOOLMua9NDDo/DWp0ZAxCr3cPq5ZpBqmPAQgDda2Pw==}
    engines: {node: '>= 8.10.0'}

  class-variance-authority@0.7.1:
    resolution: {integrity: sha512-Ka+9Trutv7G8M6WT6SeiRWz792K5qEqIGEGzXKhAE6xOWAY6pPH8U+9IY3oCMv6kqTmLsv7Xh/2w2RigkePMsg==}

  cli-cursor@4.0.0:
    resolution: {integrity: sha512-VGtlMu3x/4DOtIUwEkRezxUZ2lBacNJCHash0N0WeZDBS+7Ux1dm3XWAgWYxLJFMMdOeXMHXorshEFhbMSGelg==}
    engines: {node: ^12.20.0 || ^14.13.1 || >=16.0.0}

  cli-spinners@2.9.2:
    resolution: {integrity: sha512-ywqV+5MmyL4E7ybXgKys4DugZbX0FC6LnwrhjuykIjnK9k8OQacQ7axGKnjDXWNhns0xot3bZI5h55H8yo9cJg==}
    engines: {node: '>=6'}

  client-only@0.0.1:
    resolution: {integrity: sha512-IV3Ou0jSMzZrd3pZ48nLkT9DA7Ag1pnPzaiQhpW7c3RbcqqzvzzVu+L8gfqMp/8IM2MQtSiqaCxrrcfu8I8rMA==}

  clone@1.0.4:
    resolution: {integrity: sha512-JQHZ2QMW6l3aH/j6xCqQThY/9OH4D/9ls34cgkUBiEeocRTU04tHfKPBsUK1PqZCUQM7GiA0IIXJSuXHI64Kbg==}
    engines: {node: '>=0.8'}

  clsx@2.1.1:
    resolution: {integrity: sha512-eYm0QWBtUrBWZWG0d386OGAw16Z995PiOVo2B7bjWSbHedGl5e0ZWaq65kOGgUSNesEIDkB9ISbTg/JK9dhCZA==}
    engines: {node: '>=6'}

  code-block-writer@12.0.0:
    resolution: {integrity: sha512-q4dMFMlXtKR3XNBHyMHt/3pwYNA69EDk00lloMOaaUMKPUXBw6lpXtbu3MMVG6/uOihGnRDOlkyqsONEUj60+w==}

  color-convert@2.0.1:
    resolution: {integrity: sha512-RRECPsj7iu/xb5oKYcsFHSppFNnsj/52OVTRKb4zP5onXwVF3zVmmToNcOfGC+CRDpfK/U584fMg38ZHCaElKQ==}
    engines: {node: '>=7.0.0'}

  color-name@1.1.4:
    resolution: {integrity: sha512-dOy+3AuW3a2wNbZHIuMZpTcgjGuLU/uBL/ubcZF9OXbDo8ff4O8yVp5Bf0efS8uEoYo5q4Fx7dY9OgQGXgAsQA==}

  color-string@1.9.1:
    resolution: {integrity: sha512-shrVawQFojnZv6xM40anx4CkoDP+fZsw/ZerEMsW/pyzsRbElpsL/DBVW7q3ExxwusdNXI3lXpuhEZkzs8p5Eg==}

  color@4.2.3:
    resolution: {integrity: sha512-1rXeuUUiGGrykh+CeBdu5Ie7OJwinCgQY0bc7GCRxy5xVHy+moaqkpL/jqQq0MtQOeYcrqEz4abc5f0KtU7W4A==}
    engines: {node: '>=12.5.0'}

  commander@10.0.1:
    resolution: {integrity: sha512-y4Mg2tXshplEbSGzx7amzPwKKOCGuoSRP/CjEdwwk0FOGlUbq6lKuoyDZTNZkmxHdJtp54hdfY/JUrdL7Xfdug==}
    engines: {node: '>=14'}

  commander@4.1.1:
    resolution: {integrity: sha512-NOKm8xhkzAjzFx8B2v5OAHT+u5pRQc2UCa2Vq9jYL/31o2wi9mxBA7LIFs3sV5VSC49z6pEhfbMULvShKj26WA==}
    engines: {node: '>= 6'}

  concat-map@0.0.1:
    resolution: {integrity: sha512-/Srv4dswyQNBfohGpz9o6Yb3Gz3SrUDqBH5rTuhGR7ahtlbYKnVxw2bCFMRljaA7EXHaXZ8wsHdodFvbkhKmqg==}

  convert-source-map@2.0.0:
    resolution: {integrity: sha512-Kvp459HrV2FEJ1CAsi1Ku+MY3kasH19TFykTz2xWmMeq6bk2NU3XXvfJ+Q61m0xktWwt+1HSYf3JZsTms3aRJg==}

  cosmiconfig@8.3.6:
    resolution: {integrity: sha512-kcZ6+W5QzcJ3P1Mt+83OUv/oHFqZHIx8DuxG6eZ5RGMERoLqp4BuGjhHLYGK+Kf5XVkQvqBSmAy/nGWN3qDgEA==}
    engines: {node: '>=14'}
    peerDependencies:
      typescript: '>=4.9.5'
    peerDependenciesMeta:
      typescript:
        optional: true

  cross-spawn@7.0.6:
    resolution: {integrity: sha512-uV2QOWP2nWzsy2aMp8aRibhi9dlzF5Hgh5SHaB9OiTGEyDTiJJyx0uy51QXdyWbtAHNua4XJzUKca3OzKUd3vA==}
    engines: {node: '>= 8'}

  cssesc@3.0.0:
    resolution: {integrity: sha512-/Tb/JcjK111nNScGob5MNtsntNM1aCNUDipB/TkwZFhyDrrE47SOx/18wF2bbjgc3ZzCSKW1T5nt5EbFoAz/Vg==}
    engines: {node: '>=4'}
    hasBin: true

  csstype@3.1.3:
    resolution: {integrity: sha512-M1uQkMl8rQK/szD0LNhtqxIPLpimGm8sOBwU7lLnCpSbTyY3yeU1Vc7l4KT5zT4s/yOxHH5O7tIuuLOCnLADRw==}

  damerau-levenshtein@1.0.8:
    resolution: {integrity: sha512-sdQSFB7+llfUcQHUQO3+B8ERRj0Oa4w9POWMI/puGtuf7gFywGmkaLCElnudfTiKZV+NvHqL0ifzdrI8Ro7ESA==}

  data-uri-to-buffer@4.0.1:
    resolution: {integrity: sha512-0R9ikRb668HB7QDxT1vkpuUBtqc53YyAwMwGeUFKRojY/NWKvdZ+9UYtRfGmhqNbRkTSVpMbmyhXipFFv2cb/A==}
    engines: {node: '>= 12'}

  data-view-buffer@1.0.2:
    resolution: {integrity: sha512-EmKO5V3OLXh1rtK2wgXRansaK1/mtVdTUEiEI0W8RkvgT05kfxaH29PliLnpLP73yYO6142Q72QNa8Wx/A5CqQ==}
    engines: {node: '>= 0.4'}

  data-view-byte-length@1.0.2:
    resolution: {integrity: sha512-tuhGbE6CfTM9+5ANGf+oQb72Ky/0+s3xKUpHvShfiz2RxMFgFPjsXuRLBVMtvMs15awe45SRb83D6wH4ew6wlQ==}
    engines: {node: '>= 0.4'}

  data-view-byte-offset@1.0.1:
    resolution: {integrity: sha512-BS8PfmtDGnrgYdOonGZQdLZslWIeCGFP9tpan0hi1Co2Zr2NKADsvGYA8XxuG/4UWgJ6Cjtv+YJnB6MM69QGlQ==}
    engines: {node: '>= 0.4'}

  debug@3.2.7:
    resolution: {integrity: sha512-CFjzYYAi4ThfiQvizrFQevTTXHtnCqWfe7x1AhgEscTz6ZbLbfoLRLPugTQyBth6f8ZERVUSyWHFD/7Wu4t1XQ==}
    peerDependencies:
      supports-color: '*'
    peerDependenciesMeta:
      supports-color:
        optional: true

  debug@4.4.0:
    resolution: {integrity: sha512-6WTZ/IxCY/T6BALoZHaE4ctp9xm+Z5kY/pzYaCHRFeyVhojxlrm+46y68HA6hr0TcwEssoxNiDEUJQjfPZ/RYA==}
    engines: {node: '>=6.0'}
    peerDependencies:
      supports-color: '*'
    peerDependenciesMeta:
      supports-color:
        optional: true

  deep-is@0.1.4:
    resolution: {integrity: sha512-oIPzksmTg4/MriiaYGO+okXDT7ztn/w3Eptv/+gSIdMdKsJo0u4CfYNFJPy+4SKMuCqGw2wxnA+URMg3t8a/bQ==}

  defaults@1.0.4:
    resolution: {integrity: sha512-eFuaLoy/Rxalv2kr+lqMlUnrDWV+3j4pljOIJgLIhI058IQfWJ7vXhyEIHu+HtC738klGALYxOKDO0bQP3tg8A==}

  define-data-property@1.1.4:
    resolution: {integrity: sha512-rBMvIzlpA8v6E+SJZoo++HAYqsLrkg7MSfIinMPFhmkorw7X+dOXVJQs+QT69zGkzMyfDnIMN2Wid1+NbL3T+A==}
    engines: {node: '>= 0.4'}

  define-properties@1.2.1:
    resolution: {integrity: sha512-8QmQKqEASLd5nx0U1B1okLElbUuuttJ/AnYmRXbbbGDWh6uS208EjD4Xqq/I9wK7u0v6O08XhTWnt5XtEbR6Dg==}
    engines: {node: '>= 0.4'}

  detect-libc@2.0.3:
    resolution: {integrity: sha512-bwy0MGW55bG41VqxxypOsdSdGqLwXPI/focwgTYCFMbdUiBAxLg9CFzG08sz2aqzknwiX7Hkl0bQENjg8iLByw==}
    engines: {node: '>=8'}

  didyoumean@1.2.2:
    resolution: {integrity: sha512-gxtyfqMg7GKyhQmb056K7M3xszy/myH8w+B4RT+QXBQsvAOdc3XymqDDPHx1BgPgsdAA5SIifona89YtRATDzw==}

  diff@5.2.0:
    resolution: {integrity: sha512-uIFDxqpRZGZ6ThOk84hEfqWoHx2devRFvpTZcTHur85vImfaxUbTW9Ryh4CpCuDnToOP1CEtXKIgytHBPVff5A==}
    engines: {node: '>=0.3.1'}

  dlv@1.1.3:
    resolution: {integrity: sha512-+HlytyjlPKnIG8XuRG8WvmBP8xs8P71y+SKKS6ZXWoEgLuePxtDoUEiH7WkdePWrQ5JBpE6aoVqfZfJUQkjXwA==}

  doctrine@2.1.0:
    resolution: {integrity: sha512-35mSku4ZXK0vfCuHEDAwt55dg2jNajHZ1odvF+8SSr82EsZY4QmXfuWso8oEd8zRhVObSN18aM0CjSdoBX7zIw==}
    engines: {node: '>=0.10.0'}

  dunder-proto@1.0.1:
    resolution: {integrity: sha512-KIN/nDJBQRcXw0MLVhZE9iQHmG68qAVIBg9CqmUYjmQIhgij9U5MFvrqkUL5FbtyyzZuOeOt0zdeRe4UY7ct+A==}
    engines: {node: '>= 0.4'}

  eastasianwidth@0.2.0:
    resolution: {integrity: sha512-I88TYZWc9XiYHRQ4/3c5rjjfgkjhLyW2luGIheGERbNQ6OY7yTybanSpDXZa8y7VUP9YmDcYa+eyq4ca7iLqWA==}

  electron-to-chromium@1.5.88:
    resolution: {integrity: sha512-K3C2qf1o+bGzbilTDCTBhTQcMS9KW60yTAaTeeXsfvQuTDDwlokLam/AdqlqcSy9u4UainDgsHV23ksXAOgamw==}

  emoji-regex@8.0.0:
    resolution: {integrity: sha512-MSjYzcWNOA0ewAHpz0MxpYFvwg6yjy1NG3xteoqz644VCo/RPgnr1/GGt+ic3iJTzQ8Eu3TdM14SawnVUmGE6A==}

  emoji-regex@9.2.2:
    resolution: {integrity: sha512-L18DaJsXSUk2+42pv8mLs5jJT2hqFkFE4j21wOmgbUqsZ2hL72NsUU785g9RXgo3s0ZNgVl42TiHp3ZtOv/Vyg==}

  enhanced-resolve@5.18.0:
    resolution: {integrity: sha512-0/r0MySGYG8YqlayBZ6MuCfECmHFdJ5qyPh8s8wa5Hnm6SaFLSK1VYCbj+NKp090Nm1caZhD+QTnmxO7esYGyQ==}
    engines: {node: '>=10.13.0'}

  error-ex@1.3.2:
    resolution: {integrity: sha512-7dFHNmqeFSEt2ZBsCriorKnn3Z2pj+fd9kmI6QoWw4//DL+icEBfc0U7qJCisqrTsKTjw4fNFy2pW9OqStD84g==}

  es-abstract@1.23.9:
    resolution: {integrity: sha512-py07lI0wjxAC/DcfK1S6G7iANonniZwTISvdPzk9hzeH0IZIshbuuFxLIU96OyF89Yb9hiqWn8M/bY83KY5vzA==}
    engines: {node: '>= 0.4'}

  es-define-property@1.0.1:
    resolution: {integrity: sha512-e3nRfgfUZ4rNGL232gUgX06QNyyez04KdjFrF+LTRoOXmrOgFKDg4BCdsjW8EnT69eqdYGmRpJwiPVYNrCaW3g==}
    engines: {node: '>= 0.4'}

  es-errors@1.3.0:
    resolution: {integrity: sha512-Zf5H2Kxt2xjTvbJvP2ZWLEICxA6j+hAmMzIlypy4xcBg1vKVnx89Wy0GbS+kf5cwCVFFzdCFh2XSCFNULS6csw==}
    engines: {node: '>= 0.4'}

  es-iterator-helpers@1.2.1:
    resolution: {integrity: sha512-uDn+FE1yrDzyC0pCo961B2IHbdM8y/ACZsKD4dG6WqrjV53BADjwa7D+1aom2rsNVfLyDgU/eigvlJGJ08OQ4w==}
    engines: {node: '>= 0.4'}

  es-object-atoms@1.0.0:
    resolution: {integrity: sha512-MZ4iQ6JwHOBQjahnjwaC1ZtIBH+2ohjamzAO3oaHcXYup7qxjF2fixyH+Q71voWHeOkI2q/TnJao/KfXYIZWbw==}
    engines: {node: '>= 0.4'}

  es-set-tostringtag@2.1.0:
    resolution: {integrity: sha512-j6vWzfrGVfyXxge+O0x5sh6cvxAog0a/4Rdd2K36zCMV5eJ+/+tOAngRO8cODMNWbVRdVlmGZQL2YS3yR8bIUA==}
    engines: {node: '>= 0.4'}

  es-shim-unscopables@1.0.2:
    resolution: {integrity: sha512-J3yBRXCzDu4ULnQwxyToo/OjdMx6akgVC7K6few0a7F/0wLtmKKN7I73AH5T2836UuXRqN7Qg+IIUw/+YJksRw==}

  es-to-primitive@1.3.0:
    resolution: {integrity: sha512-w+5mJ3GuFL+NjVtJlvydShqE1eN3h3PbI7/5LAsYJP/2qtuMXjfL2LpHSRqo4b4eSF5K/DH1JXKUAHSB2UW50g==}
    engines: {node: '>= 0.4'}

  escalade@3.2.0:
    resolution: {integrity: sha512-WUj2qlxaQtO4g6Pq5c29GTcWGDyd8itL8zTlipgECz3JesAiiOKotd8JU6otB3PACgG6xkJUyVhboMS+bje/jA==}
    engines: {node: '>=6'}

  escape-string-regexp@4.0.0:
    resolution: {integrity: sha512-TtpcNJ3XAzx3Gq8sWRzJaVajRs0uVxA2YAkdb1jm2YkPz4G6egUFAyA3n5vtEIZefPk5Wa4UXbKuS5fKkJWdgA==}
    engines: {node: '>=10'}

  eslint-config-next@15.1.4:
    resolution: {integrity: sha512-u9+7lFmfhKNgGjhQ9tBeyCFsPJyq0SvGioMJBngPC7HXUpR0U+ckEwQR48s7TrRNHra1REm6evGL2ie38agALg==}
    peerDependencies:
      eslint: ^7.23.0 || ^8.0.0 || ^9.0.0
      typescript: '>=3.3.1'
    peerDependenciesMeta:
      typescript:
        optional: true

  eslint-import-resolver-node@0.3.9:
    resolution: {integrity: sha512-WFj2isz22JahUv+B788TlO3N6zL3nNJGU8CcZbPZvVEkBPaJdCV4vy5wyghty5ROFbCRnm132v8BScu5/1BQ8g==}

  eslint-import-resolver-typescript@3.7.0:
    resolution: {integrity: sha512-Vrwyi8HHxY97K5ebydMtffsWAn1SCR9eol49eCd5fJS4O1WV7PaAjbcjmbfJJSMz/t4Mal212Uz/fQZrOB8mow==}
    engines: {node: ^14.18.0 || >=16.0.0}
    peerDependencies:
      eslint: '*'
      eslint-plugin-import: '*'
      eslint-plugin-import-x: '*'
    peerDependenciesMeta:
      eslint-plugin-import:
        optional: true
      eslint-plugin-import-x:
        optional: true

  eslint-module-utils@2.12.0:
    resolution: {integrity: sha512-wALZ0HFoytlyh/1+4wuZ9FJCD/leWHQzzrxJ8+rebyReSLk7LApMyd3WJaLVoN+D5+WIdJyDK1c6JnE65V4Zyg==}
    engines: {node: '>=4'}
    peerDependencies:
      '@typescript-eslint/parser': '*'
      eslint: '*'
      eslint-import-resolver-node: '*'
      eslint-import-resolver-typescript: '*'
      eslint-import-resolver-webpack: '*'
    peerDependenciesMeta:
      '@typescript-eslint/parser':
        optional: true
      eslint:
        optional: true
      eslint-import-resolver-node:
        optional: true
      eslint-import-resolver-typescript:
        optional: true
      eslint-import-resolver-webpack:
        optional: true

  eslint-plugin-import@2.31.0:
    resolution: {integrity: sha512-ixmkI62Rbc2/w8Vfxyh1jQRTdRTF52VxwRVHl/ykPAmqG+Nb7/kNn+byLP0LxPgI7zWA16Jt82SybJInmMia3A==}
    engines: {node: '>=4'}
    peerDependencies:
      '@typescript-eslint/parser': '*'
      eslint: ^2 || ^3 || ^4 || ^5 || ^6 || ^7.2.0 || ^8 || ^9
    peerDependenciesMeta:
      '@typescript-eslint/parser':
        optional: true

  eslint-plugin-jsx-a11y@6.10.2:
    resolution: {integrity: sha512-scB3nz4WmG75pV8+3eRUQOHZlNSUhFNq37xnpgRkCCELU3XMvXAxLk1eqWWyE22Ki4Q01Fnsw9BA3cJHDPgn2Q==}
    engines: {node: '>=4.0'}
    peerDependencies:
      eslint: ^3 || ^4 || ^5 || ^6 || ^7 || ^8 || ^9

  eslint-plugin-react-hooks@5.1.0:
    resolution: {integrity: sha512-mpJRtPgHN2tNAvZ35AMfqeB3Xqeo273QxrHJsbBEPWODRM4r0yB6jfoROqKEYrOn27UtRPpcpHc2UqyBSuUNTw==}
    engines: {node: '>=10'}
    peerDependencies:
      eslint: ^3.0.0 || ^4.0.0 || ^5.0.0 || ^6.0.0 || ^7.0.0 || ^8.0.0-0 || ^9.0.0

  eslint-plugin-react@7.37.4:
    resolution: {integrity: sha512-BGP0jRmfYyvOyvMoRX/uoUeW+GqNj9y16bPQzqAHf3AYII/tDs+jMN0dBVkl88/OZwNGwrVFxE7riHsXVfy/LQ==}
    engines: {node: '>=4'}
    peerDependencies:
      eslint: ^3 || ^4 || ^5 || ^6 || ^7 || ^8 || ^9.7

  eslint-scope@8.2.0:
    resolution: {integrity: sha512-PHlWUfG6lvPc3yvP5A4PNyBL1W8fkDUccmI21JUu/+GKZBoH/W5u6usENXUrWFRsyoW5ACUjFGgAFQp5gUlb/A==}
    engines: {node: ^18.18.0 || ^20.9.0 || >=21.1.0}

  eslint-visitor-keys@3.4.3:
    resolution: {integrity: sha512-wpc+LXeiyiisxPlEkUzU6svyS1frIO3Mgxj1fdy7Pm8Ygzguax2N3Fa/D/ag1WqbOprdI+uY6wMUl8/a2G+iag==}
    engines: {node: ^12.22.0 || ^14.17.0 || >=16.0.0}

  eslint-visitor-keys@4.2.0:
    resolution: {integrity: sha512-UyLnSehNt62FFhSwjZlHmeokpRK59rcz29j+F1/aDgbkbRTk7wIc9XzdoasMUbRNKDM0qQt/+BJ4BrpFeABemw==}
    engines: {node: ^18.18.0 || ^20.9.0 || >=21.1.0}

  eslint@9.18.0:
    resolution: {integrity: sha512-+waTfRWQlSbpt3KWE+CjrPPYnbq9kfZIYUqapc0uBXyjTp8aYXZDsUH16m39Ryq3NjAVP4tjuF7KaukeqoCoaA==}
    engines: {node: ^18.18.0 || ^20.9.0 || >=21.1.0}
    hasBin: true
    peerDependencies:
      jiti: '*'
    peerDependenciesMeta:
      jiti:
        optional: true

  espree@10.3.0:
    resolution: {integrity: sha512-0QYC8b24HWY8zjRnDTL6RiHfDbAWn63qb4LMj1Z4b076A4une81+z03Kg7l7mn/48PUTqoLptSXez8oknU8Clg==}
    engines: {node: ^18.18.0 || ^20.9.0 || >=21.1.0}

  esprima@4.0.1:
    resolution: {integrity: sha512-eGuFFw7Upda+g4p+QHvnW0RyTX/SVeJBDM/gCtMARO0cLuT2HcEKnTPvhjV6aGeqrCB/sbNop0Kszm0jsaWU4A==}
    engines: {node: '>=4'}
    hasBin: true

  esquery@1.6.0:
    resolution: {integrity: sha512-ca9pw9fomFcKPvFLXhBKUK90ZvGibiGOvRJNbjljY7s7uq/5YO4BOzcYtJqExdx99rF6aAcnRxHmcUHcz6sQsg==}
    engines: {node: '>=0.10'}

  esrecurse@4.3.0:
    resolution: {integrity: sha512-KmfKL3b6G+RXvP8N1vr3Tq1kL/oCFgn2NYXEtqP8/L3pKapUA4G8cFVaoF3SU323CD4XypR/ffioHmkti6/Tag==}
    engines: {node: '>=4.0'}

  estraverse@5.3.0:
    resolution: {integrity: sha512-MMdARuVEQziNTeJD8DgMqmhwR11BRQ/cBP+pLtYdSTnf3MIO8fFeiINEbX36ZdNlfU/7A9f3gUw49B3oQsvwBA==}
    engines: {node: '>=4.0'}

  esutils@2.0.3:
    resolution: {integrity: sha512-kVscqXk4OCp68SZ0dkgEKVi6/8ij300KBWTJq32P/dYeWTSwK41WyTxalN1eRmA5Z9UU/LX9D7FWSmV9SAYx6g==}
    engines: {node: '>=0.10.0'}

  execa@7.2.0:
    resolution: {integrity: sha512-UduyVP7TLB5IcAQl+OzLyLcS/l32W/GLg+AhHJ+ow40FOk2U3SAllPwR44v4vmdFwIWqpdwxxpQbF1n5ta9seA==}
    engines: {node: ^14.18.0 || ^16.14.0 || >=18.0.0}

  fast-deep-equal@3.1.3:
    resolution: {integrity: sha512-f3qQ9oQy9j2AhBe/H9VC91wLmKBCCU/gDOnKNAYG5hswO7BLKj09Hc5HYNz9cGI++xlpDCIgDaitVs03ATR84Q==}

  fast-glob@3.3.1:
    resolution: {integrity: sha512-kNFPyjhh5cKjrUltxs+wFx+ZkbRaxxmZ+X0ZU31SOsxCEtP9VPgtq2teZw1DebupL5GmDaNQ6yKMMVcM41iqDg==}
    engines: {node: '>=8.6.0'}

  fast-glob@3.3.3:
    resolution: {integrity: sha512-7MptL8U0cqcFdzIzwOTHoilX9x5BrNqye7Z/LuC7kCMRio1EMSyqRK3BEAUD7sXRq4iT4AzTVuZdhgQ2TCvYLg==}
    engines: {node: '>=8.6.0'}

  fast-json-stable-stringify@2.1.0:
    resolution: {integrity: sha512-lhd/wF+Lk98HZoTCtlVraHtfh5XYijIjalXck7saUtuanSDyLMxnHhSXEDJqHxD7msR8D0uCmqlkwjCV8xvwHw==}

  fast-levenshtein@2.0.6:
    resolution: {integrity: sha512-DCXu6Ifhqcks7TZKY3Hxp3y6qphY5SJZmrWMDrKcERSOXWQdMhU9Ig/PYrzyw/ul9jOIyh0N4M0tbC5hodg8dw==}

  fastq@1.18.0:
    resolution: {integrity: sha512-QKHXPW0hD8g4UET03SdOdunzSouc9N4AuHdsX8XNcTsuz+yYFILVNIX4l9yHABMhiEI9Db0JTTIpu0wB+Y1QQw==}

  fetch-blob@3.2.0:
    resolution: {integrity: sha512-7yAQpD2UMJzLi1Dqv7qFYnPbaPx7ZfFK6PiIxQ4PfkGPyNyl2Ugx+a/umUonmKqjhM4DnfbMvdX6otXq83soQQ==}
    engines: {node: ^12.20 || >= 14.13}

  file-entry-cache@8.0.0:
    resolution: {integrity: sha512-XXTUwCvisa5oacNGRP9SfNtYBNAMi+RPwBFmblZEF7N7swHYQS6/Zfk7SRwx4D5j3CH211YNRco1DEMNVfZCnQ==}
    engines: {node: '>=16.0.0'}

  fill-range@7.1.1:
    resolution: {integrity: sha512-YsGpe3WHLK8ZYi4tWDg2Jy3ebRz2rXowDxnld4bkQB00cc/1Zw9AWnC0i9ztDJitivtQvaI9KaLyKrc+hBW0yg==}
    engines: {node: '>=8'}

  find-up@5.0.0:
    resolution: {integrity: sha512-78/PXT1wlLLDgTzDs7sjq9hzz0vXD+zn+7wypEe4fXQxCmdmqfGsEPQxmiCSQI3ajFV91bVSsvNtrJRiW6nGng==}
    engines: {node: '>=10'}

  flat-cache@4.0.1:
    resolution: {integrity: sha512-f7ccFPK3SXFHpx15UIGyRJ/FJQctuKZ0zVuN3frBo4HnK3cay9VEW0R6yPYFHC0AgqhukPzKjq22t5DmAyqGyw==}
    engines: {node: '>=16'}

  flatted@3.3.2:
    resolution: {integrity: sha512-AiwGJM8YcNOaobumgtng+6NHuOqC3A7MixFeDafM3X9cIUM+xUXoS5Vfgf+OihAYe20fxqNM9yPBXJzRtZ/4eA==}

  for-each@0.3.3:
    resolution: {integrity: sha512-jqYfLp7mo9vIyQf8ykW2v7A+2N4QjeCeI5+Dz9XraiO1ign81wjiH7Fb9vSOWvQfNtmSa4H2RoQTrrXivdUZmw==}

  foreground-child@3.3.0:
    resolution: {integrity: sha512-Ld2g8rrAyMYFXBhEqMz8ZAHBi4J4uS1i/CxGMDnjyFWddMXLVcDp051DZfu+t7+ab7Wv6SMqpWmyFIj5UbfFvg==}
    engines: {node: '>=14'}

  formdata-polyfill@4.0.10:
    resolution: {integrity: sha512-buewHzMvYL29jdeQTVILecSaZKnt/RJWjoZCF5OW60Z67/GmSLBkOFM7qh1PI3zFNtJbaZL5eQu1vLfazOwj4g==}
    engines: {node: '>=12.20.0'}

  fs-extra@11.3.0:
    resolution: {integrity: sha512-Z4XaCL6dUDHfP/jT25jJKMmtxvuwbkrD1vNSMFlo9lNLY2c5FHYSQgHPRZUjAB26TpDEoW9HCOgplrdbaPV/ew==}
    engines: {node: '>=14.14'}

  fsevents@2.3.3:
    resolution: {integrity: sha512-5xoDfX+fL7faATnagmWPpbFtwh/R77WmMMqqHGS65C3vvB0YHrgF+B1YmZ3441tMj5n63k0212XNoJwzlhffQw==}
    engines: {node: ^8.16.0 || ^10.6.0 || >=11.0.0}
    os: [darwin]

  function-bind@1.1.2:
    resolution: {integrity: sha512-7XHNxH7qX9xG5mIwxkhumTox/MIRNcOgDrxWsMt2pAr23WHp6MrRlN7FBSFpCpr+oVO0F744iUgR82nJMfG2SA==}

  function.prototype.name@1.1.8:
    resolution: {integrity: sha512-e5iwyodOHhbMr/yNrc7fDYG4qlbIvI5gajyzPnb5TCwyhjApznQh1BMFou9b30SevY43gCJKXycoCBjMbsuW0Q==}
    engines: {node: '>= 0.4'}

  functions-have-names@1.2.3:
    resolution: {integrity: sha512-xckBUXyTIqT97tq2x2AMb+g163b5JFysYk0x4qxNFwbfQkmNZoiRHb6sPzI9/QV33WeuvVYBUIiD4NzNIyqaRQ==}

  gensync@1.0.0-beta.2:
    resolution: {integrity: sha512-3hN7NaskYvMDLQY55gnW3NQ+mesEAepTqlg+VEbj7zzqEMBVNhzcGYYeqFo/TlYz6eQiFcp1HcsCZO+nGgS8zg==}
    engines: {node: '>=6.9.0'}

  get-intrinsic@1.2.7:
    resolution: {integrity: sha512-VW6Pxhsrk0KAOqs3WEd0klDiF/+V7gQOpAvY1jVU/LHmaD/kQO4523aiJuikX/QAKYiW6x8Jh+RJej1almdtCA==}
    engines: {node: '>= 0.4'}

  get-proto@1.0.1:
    resolution: {integrity: sha512-sTSfBjoXBp89JvIKIefqw7U2CCebsc74kiY6awiGogKtoSGbgjYE/G/+l9sF3MWFPNc9IcoOC4ODfKHfxFmp0g==}
    engines: {node: '>= 0.4'}

  get-stream@6.0.1:
    resolution: {integrity: sha512-ts6Wi+2j3jQjqi70w5AlN8DFnkSwC+MqmxEzdEALB2qXZYV3X/b1CTfgPLGJNMeAWxdPfU8FO1ms3NUfaHCPYg==}
    engines: {node: '>=10'}

  get-symbol-description@1.1.0:
    resolution: {integrity: sha512-w9UMqWwJxHNOvoNzSJ2oPF5wvYcvP7jUvYzhp67yEhTi17ZDBBC1z9pTdGuzjD+EFIqLSYRweZjqfiPzQ06Ebg==}
    engines: {node: '>= 0.4'}

  get-tsconfig@4.8.1:
    resolution: {integrity: sha512-k9PN+cFBmaLWtVz29SkUoqU5O0slLuHJXt/2P+tMVFT+phsSGXGkp9t3rQIqdz0e+06EHNGs3oM6ZX1s2zHxRg==}

  glob-parent@5.1.2:
    resolution: {integrity: sha512-AOIgSQCepiJYwP3ARnGx+5VnTu2HBYdzbGP45eLw1vr3zB3vZLeyed1sC9hnbcOc9/SrMyM5RPQrkGz4aS9Zow==}
    engines: {node: '>= 6'}

  glob-parent@6.0.2:
    resolution: {integrity: sha512-XxwI8EOhVQgWp6iDL+3b0r86f4d6AX6zSU55HfB4ydCEuXLXc5FcYeOu+nnGftS4TEju/11rt4KJPTMgbfmv4A==}
    engines: {node: '>=10.13.0'}

  glob@10.4.5:
    resolution: {integrity: sha512-7Bv8RF0k6xjo7d4A/PxYLbUCfb6c+Vpd2/mB2yRDlew7Jb5hEXiCD9ibfO7wpk8i4sevK6DFny9h7EYbM3/sHg==}
    hasBin: true

  globals@11.12.0:
    resolution: {integrity: sha512-WOBp/EEGUiIsJSp7wcv/y6MO+lV9UoncWqxuFfm8eBwzWNgyfBd6Gz+IeKQ9jCmyhoH99g15M3T+QaVHFjizVA==}
    engines: {node: '>=4'}

  globals@14.0.0:
    resolution: {integrity: sha512-oahGvuMGQlPw/ivIYBjVSrWAfWLBeku5tpPE2fOPLi+WHffIWbuh2tCjhyQhTBPMf5E9jDEH4FOmTYgYwbKwtQ==}
    engines: {node: '>=18'}

  globalthis@1.0.4:
    resolution: {integrity: sha512-DpLKbNU4WylpxJykQujfCcwYWiV/Jhm50Goo0wrVILAv5jOr9d+H+UR3PhSCD2rCCEIg0uc+G+muBTwD54JhDQ==}
    engines: {node: '>= 0.4'}

  gopd@1.2.0:
    resolution: {integrity: sha512-ZUKRh6/kUFoAiTAtTYPZJ3hw9wNxx+BIBOijnlG9PnrJsCcSjs1wyyD6vJpaYtgnzDrKYRSqf3OO6Rfa93xsRg==}
    engines: {node: '>= 0.4'}

  graceful-fs@4.2.11:
    resolution: {integrity: sha512-RbJ5/jmFcNNCcDV5o9eTnBLJ/HszWV0P73bc+Ff4nS/rJj+YaS6IGyiOL0VoBYX+l1Wrl3k63h/KrH+nhJ0XvQ==}

  graphemer@1.4.0:
    resolution: {integrity: sha512-EtKwoO6kxCL9WO5xipiHTZlSzBm7WLT627TqC/uVRd0HKmq8NXyebnNYxDoBi7wt8eTWrUrKXCOVaFq9x1kgag==}

  has-bigints@1.1.0:
    resolution: {integrity: sha512-R3pbpkcIqv2Pm3dUwgjclDRVmWpTJW2DcMzcIhEXEx1oh/CEMObMm3KLmRJOdvhM7o4uQBnwr8pzRK2sJWIqfg==}
    engines: {node: '>= 0.4'}

  has-flag@4.0.0:
    resolution: {integrity: sha512-EykJT/Q1KjTWctppgIAgfSO0tKVuZUjhgMr17kqTumMl6Afv3EISleU7qZUzoXDFTAHTDC4NOoG/ZxU3EvlMPQ==}
    engines: {node: '>=8'}

  has-property-descriptors@1.0.2:
    resolution: {integrity: sha512-55JNKuIW+vq4Ke1BjOTjM2YctQIvCT7GFzHwmfZPGo5wnrgkid0YQtnAleFSqumZm4az3n2BS+erby5ipJdgrg==}

  has-proto@1.2.0:
    resolution: {integrity: sha512-KIL7eQPfHQRC8+XluaIw7BHUwwqL19bQn4hzNgdr+1wXoU0KKj6rufu47lhY7KbJR2C6T6+PfyN0Ea7wkSS+qQ==}
    engines: {node: '>= 0.4'}

  has-symbols@1.1.0:
    resolution: {integrity: sha512-1cDNdwJ2Jaohmb3sg4OmKaMBwuC48sYni5HUw2DvsC8LjGTLK9h+eb1X6RyuOHe4hT0ULCW68iomhjUoKUqlPQ==}
    engines: {node: '>= 0.4'}

  has-tostringtag@1.0.2:
    resolution: {integrity: sha512-NqADB8VjPFLM2V0VvHUewwwsw0ZWBaIdgo+ieHtK3hasLz4qeCRjYcqfB6AQrBggRKppKF8L52/VqdVsO47Dlw==}
    engines: {node: '>= 0.4'}

  hasown@2.0.2:
    resolution: {integrity: sha512-0hJU9SCPvmMzIBdZFqNPXWa6dqh7WdH0cII9y+CyS8rG3nL48Bclra9HmKhVVUHyPWNH5Y7xDwAB7bfgSjkUMQ==}
    engines: {node: '>= 0.4'}

  https-proxy-agent@6.2.1:
    resolution: {integrity: sha512-ONsE3+yfZF2caH5+bJlcddtWqNI3Gvs5A38+ngvljxaBiRXRswym2c7yf8UAeFpRFKjFNHIFEHqR/OLAWJzyiA==}
    engines: {node: '>= 14'}

  human-signals@4.3.1:
    resolution: {integrity: sha512-nZXjEF2nbo7lIw3mgYjItAfgQXog3OjJogSbKa2CQIIvSGWcKgeJnQlNXip6NglNzYH45nSRiEVimMvYL8DDqQ==}
    engines: {node: '>=14.18.0'}

  ieee754@1.2.1:
    resolution: {integrity: sha512-dcyqhDvX1C46lXZcVqCpK+FtMRQVdIMN6/Df5js2zouUsqG7I6sFxitIC+7KYK29KdXOLHdu9zL4sFnoVQnqaA==}

  ignore@5.3.2:
    resolution: {integrity: sha512-hsBTNUqQTDwkWtcdYI2i06Y/nUBEsNEDJKjWdigLvegy8kDuJAS8uRlpkkcQpyEXL0Z/pjDy5HBmMjRCJ2gq+g==}
    engines: {node: '>= 4'}

  import-fresh@3.3.0:
    resolution: {integrity: sha512-veYYhQa+D1QBKznvhUHxb8faxlrwUnxseDAbAp457E0wLNio2bOSKnjYDhMj+YiAq61xrMGhQk9iXVk5FzgQMw==}
    engines: {node: '>=6'}

  imurmurhash@0.1.4:
    resolution: {integrity: sha512-JmXMZ6wuvDmLiHEml9ykzqO6lwFbof0GG4IkcGaENdCRDDmMVnny7s5HsIgHCbaq0w2MyPhDqkhTUgS2LU2PHA==}
    engines: {node: '>=0.8.19'}

  inherits@2.0.4:
    resolution: {integrity: sha512-k/vGaX4/Yla3WzyMCvTQOXYeIHvqOKtnqBduzTHpzpQZzAskKMhZ2K+EnBiSM9zGSoIFeMpXKxa4dYeZIQqewQ==}

  internal-slot@1.1.0:
    resolution: {integrity: sha512-4gd7VpWNQNB4UKKCFFVcp1AVv+FMOgs9NKzjHKusc8jTMhd5eL1NqQqOpE0KzMds804/yHlglp3uxgluOqAPLw==}
    engines: {node: '>= 0.4'}

  is-array-buffer@3.0.5:
    resolution: {integrity: sha512-DDfANUiiG2wC1qawP66qlTugJeL5HyzMpfr8lLK+jMQirGzNod0B12cFB/9q838Ru27sBwfw78/rdoU7RERz6A==}
    engines: {node: '>= 0.4'}

  is-arrayish@0.2.1:
    resolution: {integrity: sha512-zz06S8t0ozoDXMG+ube26zeCTNXcKIPJZJi8hBrF4idCLms4CG9QtK7qBl1boi5ODzFpjswb5JPmHCbMpjaYzg==}

  is-arrayish@0.3.2:
    resolution: {integrity: sha512-eVRqCvVlZbuw3GrM63ovNSNAeA1K16kaR/LRY/92w0zxQ5/1YzwblUX652i4Xs9RwAGjW9d9y6X88t8OaAJfWQ==}

  is-async-function@2.1.0:
    resolution: {integrity: sha512-GExz9MtyhlZyXYLxzlJRj5WUCE661zhDa1Yna52CN57AJsymh+DvXXjyveSioqSRdxvUrdKdvqB1b5cVKsNpWQ==}
    engines: {node: '>= 0.4'}

  is-bigint@1.1.0:
    resolution: {integrity: sha512-n4ZT37wG78iz03xPRKJrHTdZbe3IicyucEtdRsV5yglwc3GyUfbAfpSeD0FJ41NbUNSt5wbhqfp1fS+BgnvDFQ==}
    engines: {node: '>= 0.4'}

  is-binary-path@2.1.0:
    resolution: {integrity: sha512-ZMERYes6pDydyuGidse7OsHxtbI7WVeUEozgR/g7rd0xUimYNlvZRE/K2MgZTjWy725IfelLeVcEM97mmtRGXw==}
    engines: {node: '>=8'}

  is-boolean-object@1.2.1:
    resolution: {integrity: sha512-l9qO6eFlUETHtuihLcYOaLKByJ1f+N4kthcU9YjHy3N+B3hWv0y/2Nd0mu/7lTFnRQHTrSdXF50HQ3bl5fEnng==}
    engines: {node: '>= 0.4'}

  is-bun-module@1.3.0:
    resolution: {integrity: sha512-DgXeu5UWI0IsMQundYb5UAOzm6G2eVnarJ0byP6Tm55iZNKceD59LNPA2L4VvsScTtHcw0yEkVwSf7PC+QoLSA==}

  is-callable@1.2.7:
    resolution: {integrity: sha512-1BC0BVFhS/p0qtw6enp8e+8OD0UrK0oFLztSjNzhcKA3WDuJxxAPXzPuPtKkjEY9UUoEWlX/8fgKeu2S8i9JTA==}
    engines: {node: '>= 0.4'}

  is-core-module@2.16.1:
    resolution: {integrity: sha512-UfoeMA6fIJ8wTYFEUjelnaGI67v6+N7qXJEvQuIGa99l4xsCruSYOVSQ0uPANn4dAzm8lkYPaKLrrijLq7x23w==}
    engines: {node: '>= 0.4'}

  is-data-view@1.0.2:
    resolution: {integrity: sha512-RKtWF8pGmS87i2D6gqQu/l7EYRlVdfzemCJN/P3UOs//x1QE7mfhvzHIApBTRf7axvT6DMGwSwBXYCT0nfB9xw==}
    engines: {node: '>= 0.4'}

  is-date-object@1.1.0:
    resolution: {integrity: sha512-PwwhEakHVKTdRNVOw+/Gyh0+MzlCl4R6qKvkhuvLtPMggI1WAHt9sOwZxQLSGpUaDnrdyDsomoRgNnCfKNSXXg==}
    engines: {node: '>= 0.4'}

  is-extglob@2.1.1:
    resolution: {integrity: sha512-SbKbANkN603Vi4jEZv49LeVJMn4yGwsbzZworEoyEiutsN3nJYdbO36zfhGJ6QEDpOZIFkDtnq5JRxmvl3jsoQ==}
    engines: {node: '>=0.10.0'}

  is-finalizationregistry@1.1.1:
    resolution: {integrity: sha512-1pC6N8qWJbWoPtEjgcL2xyhQOP491EQjeUo3qTKcmV8YSDDJrOepfG8pcC7h/QgnQHYSv0mJ3Z/ZWxmatVrysg==}
    engines: {node: '>= 0.4'}

  is-fullwidth-code-point@3.0.0:
    resolution: {integrity: sha512-zymm5+u+sCsSWyD9qNaejV3DFvhCKclKdizYaJUuHA83RLjb7nSuGnddCHGv0hk+KY7BMAlsWeK4Ueg6EV6XQg==}
    engines: {node: '>=8'}

  is-generator-function@1.1.0:
    resolution: {integrity: sha512-nPUB5km40q9e8UfN/Zc24eLlzdSf9OfKByBw9CIdw4H1giPMeA0OIJvbchsCu4npfI2QcMVBsGEBHKZ7wLTWmQ==}
    engines: {node: '>= 0.4'}

  is-glob@4.0.3:
    resolution: {integrity: sha512-xelSayHH36ZgE7ZWhli7pW34hNbNl8Ojv5KVmkJD4hBdD3th8Tfk9vYasLM+mXWOZhFkgZfxhLSnrwRr4elSSg==}
    engines: {node: '>=0.10.0'}

  is-interactive@2.0.0:
    resolution: {integrity: sha512-qP1vozQRI+BMOPcjFzrjXuQvdak2pHNUMZoeG2eRbiSqyvbEf/wQtEOTOX1guk6E3t36RkaqiSt8A/6YElNxLQ==}
    engines: {node: '>=12'}

  is-map@2.0.3:
    resolution: {integrity: sha512-1Qed0/Hr2m+YqxnM09CjA2d/i6YZNfF6R2oRAOj36eUdS6qIV/huPJNSEpKbupewFs+ZsJlxsjjPbc0/afW6Lw==}
    engines: {node: '>= 0.4'}

  is-number-object@1.1.1:
    resolution: {integrity: sha512-lZhclumE1G6VYD8VHe35wFaIif+CTy5SJIi5+3y4psDgWu4wPDoBhF8NxUOinEc7pHgiTsT6MaBb92rKhhD+Xw==}
    engines: {node: '>= 0.4'}

  is-number@7.0.0:
    resolution: {integrity: sha512-41Cifkg6e8TylSpdtTpeLVMqvSBEVzTttHvERD741+pnZ8ANv0004MRL43QKPDlK9cGvNp6NZWZUBlbGXYxxng==}
    engines: {node: '>=0.12.0'}

  is-regex@1.2.1:
    resolution: {integrity: sha512-MjYsKHO5O7mCsmRGxWcLWheFqN9DJ/2TmngvjKXihe6efViPqc274+Fx/4fYj/r03+ESvBdTXK0V6tA3rgez1g==}
    engines: {node: '>= 0.4'}

  is-set@2.0.3:
    resolution: {integrity: sha512-iPAjerrse27/ygGLxw+EBR9agv9Y6uLeYVJMu+QNCoouJ1/1ri0mGrcWpfCqFZuzzx3WjtwxG098X+n4OuRkPg==}
    engines: {node: '>= 0.4'}

  is-shared-array-buffer@1.0.4:
    resolution: {integrity: sha512-ISWac8drv4ZGfwKl5slpHG9OwPNty4jOWPRIhBpxOoD+hqITiwuipOQ2bNthAzwA3B4fIjO4Nln74N0S9byq8A==}
    engines: {node: '>= 0.4'}

  is-stream@3.0.0:
    resolution: {integrity: sha512-LnQR4bZ9IADDRSkvpqMGvt/tEJWclzklNgSw48V5EAaAeDd6qGvN8ei6k5p0tvxSR171VmGyHuTiAOfxAbr8kA==}
    engines: {node: ^12.20.0 || ^14.13.1 || >=16.0.0}

  is-string@1.1.1:
    resolution: {integrity: sha512-BtEeSsoaQjlSPBemMQIrY1MY0uM6vnS1g5fmufYOtnxLGUZM2178PKbhsk7Ffv58IX+ZtcvoGwccYsh0PglkAA==}
    engines: {node: '>= 0.4'}

  is-symbol@1.1.1:
    resolution: {integrity: sha512-9gGx6GTtCQM73BgmHQXfDmLtfjjTUDSyoxTCbp5WtoixAhfgsDirWIcVQ/IHpvI5Vgd5i/J5F7B9cN/WlVbC/w==}
    engines: {node: '>= 0.4'}

  is-typed-array@1.1.15:
    resolution: {integrity: sha512-p3EcsicXjit7SaskXHs1hA91QxgTw46Fv6EFKKGS5DRFLD8yKnohjF3hxoju94b/OcMZoQukzpPpBE9uLVKzgQ==}
    engines: {node: '>= 0.4'}

  is-unicode-supported@1.3.0:
    resolution: {integrity: sha512-43r2mRvz+8JRIKnWJ+3j8JtjRKZ6GmjzfaE/qiBJnikNnYv/6bagRJ1kUhNk8R5EX/GkobD+r+sfxCPJsiKBLQ==}
    engines: {node: '>=12'}

  is-weakmap@2.0.2:
    resolution: {integrity: sha512-K5pXYOm9wqY1RgjpL3YTkF39tni1XajUIkawTLUo9EZEVUFga5gSQJF8nNS7ZwJQ02y+1YCNYcMh+HIf1ZqE+w==}
    engines: {node: '>= 0.4'}

  is-weakref@1.1.0:
    resolution: {integrity: sha512-SXM8Nwyys6nT5WP6pltOwKytLV7FqQ4UiibxVmW+EIosHcmCqkkjViTb5SNssDlkCiEYRP1/pdWUKVvZBmsR2Q==}
    engines: {node: '>= 0.4'}

  is-weakset@2.0.4:
    resolution: {integrity: sha512-mfcwb6IzQyOKTs84CQMrOwW4gQcaTOAWJ0zzJCl2WSPDrWk/OzDaImWFH3djXhb24g4eudZfLRozAvPGw4d9hQ==}
    engines: {node: '>= 0.4'}

  isarray@2.0.5:
    resolution: {integrity: sha512-xHjhDr3cNBK0BzdUJSPXZntQUx/mwMS5Rw4A7lPJ90XGAO6ISP/ePDNuo0vhqOZU+UD5JoodwCAAoZQd3FeAKw==}

  isexe@2.0.0:
    resolution: {integrity: sha512-RHxMLp9lnKHGHRng9QFhRCMbYAcVpn69smSGcq3f36xjgVVWThj4qqLbTLlq7Ssj8B+fIQ1EuCEGI2lKsyQeIw==}

  iterator.prototype@1.1.5:
    resolution: {integrity: sha512-H0dkQoCa3b2VEeKQBOxFph+JAbcrQdE7KC0UkqwpLmv2EC4P41QXP+rqo9wYodACiG5/WM5s9oDApTU8utwj9g==}
    engines: {node: '>= 0.4'}

  jackspeak@3.4.3:
    resolution: {integrity: sha512-OGlZQpz2yfahA/Rd1Y8Cd9SIEsqvXkLVoSw/cgwhnhFMDbsQFeZYoJJ7bIZBS9BcamUW96asq/npPWugM+RQBw==}

  jiti@1.21.7:
    resolution: {integrity: sha512-/imKNG4EbWNrVjoNC/1H5/9GFy+tqjGBHCaSsN+P2RnPqjsLmv6UD3Ej+Kj8nBWaRAwyk7kK5ZUc+OEatnTR3A==}
    hasBin: true

  js-tokens@4.0.0:
    resolution: {integrity: sha512-RdJUflcE3cUzKiMqQgsCu06FPu9UdIJO0beYbPhHN4k6apgJtifcoCtT9bcxOpYBtpD2kCM6Sbzg4CausW/PKQ==}

  js-yaml@4.1.0:
    resolution: {integrity: sha512-wpxZs9NoxZaJESJGIZTyDEaYpl0FKSA+FB9aJiyemKhMwkxQg63h4T1KJgUGHpTqPDNRcmmYLugrRjJlBtWvRA==}
    hasBin: true

  jsesc@3.1.0:
    resolution: {integrity: sha512-/sM3dO2FOzXjKQhJuo0Q173wf2KOo8t4I8vHy6lF9poUp7bKT0/NHE8fPX23PwfhnykfqnC2xRxOnVw5XuGIaA==}
    engines: {node: '>=6'}
    hasBin: true

  json-buffer@3.0.1:
    resolution: {integrity: sha512-4bV5BfR2mqfQTJm+V5tPPdf+ZpuhiIvTuAB5g8kcrXOZpTT/QwwVRWBywX1ozr6lEuPdbHxwaJlm9G6mI2sfSQ==}

  json-parse-even-better-errors@2.3.1:
    resolution: {integrity: sha512-xyFwyhro/JEof6Ghe2iz2NcXoj2sloNsWr/XsERDK/oiPCfaNhl5ONfp+jQdAZRQQ0IJWNzH9zIZF7li91kh2w==}

  json-schema-traverse@0.4.1:
    resolution: {integrity: sha512-xbbCH5dCYU5T8LcEhhuh7HJ88HXuW3qsI3Y0zOZFKfZEHcpWiHU/Jxzk629Brsab/mMiHQti9wMP+845RPe3Vg==}

  json-stable-stringify-without-jsonify@1.0.1:
    resolution: {integrity: sha512-Bdboy+l7tA3OGW6FjyFHWkP5LuByj1Tk33Ljyq0axyzdk9//JSi2u3fP1QSmd1KNwq6VOKYGlAu87CisVir6Pw==}

  json5@1.0.2:
    resolution: {integrity: sha512-g1MWMLBiz8FKi1e4w0UyVL3w+iJceWAFBAaBnnGKOpNa5f8TLktkbre1+s6oICydWAm+HRUGTmI+//xv2hvXYA==}
    hasBin: true

  json5@2.2.3:
    resolution: {integrity: sha512-XmOWe7eyHYH14cLdVPoyg+GOH3rYX++KpzrylJwSW98t3Nk+U8XOl8FWKOgwtzdb8lXGf6zYwDUzeHMWfxasyg==}
    engines: {node: '>=6'}
    hasBin: true

  jsonfile@6.1.0:
    resolution: {integrity: sha512-5dgndWOriYSm5cnYaJNhalLNDKOqFwyDB/rr1E9ZsGciGvKPs8R2xYGCacuf3z6K1YKDz182fd+fY3cn3pMqXQ==}

  jsx-ast-utils@3.3.5:
    resolution: {integrity: sha512-ZZow9HBI5O6EPgSJLUb8n2NKgmVWTwCvHGwFuJlMjvLFqlGG6pjirPhtdsseaLZjSibD8eegzmYpUZwoIlj2cQ==}
    engines: {node: '>=4.0'}

  keyv@4.5.4:
    resolution: {integrity: sha512-oxVHkHR/EJf2CNXnWxRLW6mg7JyCCUcG0DtEGmL2ctUo1PNTin1PUil+r/+4r5MpVgC/fn1kjsx7mjSujKqIpw==}

  kleur@3.0.3:
    resolution: {integrity: sha512-eTIzlVOSUR+JxdDFepEYcBMtZ9Qqdef+rnzWdRZuMbOywu5tO2w2N7rqjoANZ5k9vywhL6Br1VRjUIgTQx4E8w==}
    engines: {node: '>=6'}

  language-subtag-registry@0.3.23:
    resolution: {integrity: sha512-0K65Lea881pHotoGEa5gDlMxt3pctLi2RplBb7Ezh4rRdLEOtgi7n4EwK9lamnUCkKBqaeKRVebTq6BAxSkpXQ==}

  language-tags@1.0.9:
    resolution: {integrity: sha512-MbjN408fEndfiQXbFQ1vnd+1NoLDsnQW41410oQBXiyXDMYH5z505juWa4KUE1LqxRC7DgOgZDbKLxHIwm27hA==}
    engines: {node: '>=0.10'}

  levn@0.4.1:
    resolution: {integrity: sha512-+bT2uH4E5LGE7h/n3evcS/sQlJXCpIp6ym8OWJ5eV6+67Dsql/LaaT7qJBAt2rzfoa/5QBGBhxDix1dMt2kQKQ==}
    engines: {node: '>= 0.8.0'}

  lilconfig@3.1.3:
    resolution: {integrity: sha512-/vlFKAoH5Cgt3Ie+JLhRbwOsCQePABiU3tJ1egGvyQ+33R/vcwM2Zl2QR/LzjsBeItPt3oSVXapn+m4nQDvpzw==}
    engines: {node: '>=14'}

  lines-and-columns@1.2.4:
    resolution: {integrity: sha512-7ylylesZQ/PV29jhEDl3Ufjo6ZX7gCqJr5F7PKrqc93v7fzSymt1BpwEU8nAUXs8qzzvqhbjhK5QZg6Mt/HkBg==}

  locate-path@6.0.0:
    resolution: {integrity: sha512-iPZK6eYjbxRu3uB4/WZ3EsEIMJFMqAoopl3R+zuq0UjcAm/MO6KCweDgPfP3elTztoKP3KtnVHxTn2NHBSDVUw==}
    engines: {node: '>=10'}

  lodash.merge@4.6.2:
    resolution: {integrity: sha512-0KpjqXRVvrYyCsX1swR/XTK0va6VQkQM6MNo7PqW77ByjAhoARA8EfrP1N4+KlKj8YS0ZUCtRT/YUuhyYDujIQ==}

  lodash@4.17.21:
    resolution: {integrity: sha512-v2kDEe57lecTulaDIuNTPy3Ry4gLGJ6Z1O3vE1krgXZNrsQ+LFTGHVxVjcXPs17LhbZVGedAJv8XZ1tvj5FvSg==}

  log-symbols@5.1.0:
    resolution: {integrity: sha512-l0x2DvrW294C9uDCoQe1VSU4gf529FkSZ6leBl4TiqZH/e+0R7hSfHQBNut2mNygDgHwvYHfFLn6Oxb3VWj2rA==}
    engines: {node: '>=12'}

  loose-envify@1.4.0:
    resolution: {integrity: sha512-lyuxPGr/Wfhrlem2CL/UcnUc1zcqKAImBDzukY7Y5F/yQiNdko6+fRLevlw1HgMySw7f611UIY408EtxRSoK3Q==}
    hasBin: true

  lru-cache@10.4.3:
    resolution: {integrity: sha512-JNAzZcXrCt42VGLuYz0zfAzDfAvJWW6AfYlDBQyDV5DClI2m5sAmK+OIO7s59XfsRsWHp02jAJrRadPRGTt6SQ==}

  lru-cache@5.1.1:
    resolution: {integrity: sha512-KpNARQA3Iwv+jTA0utUVVbrh+Jlrr1Fv0e56GGzAFOXN7dk/FviaDW8LHmK52DlcH4WP2n6gI8vN1aesBFgo9w==}

  lucide-react@0.473.0:
    resolution: {integrity: sha512-KW6u5AKeIjkvrxXZ6WuCu9zHE/gEYSXCay+Gre2ZoInD0Je/e3RBtP4OHpJVJ40nDklSvjVKjgH7VU8/e2dzRw==}
    peerDependencies:
      react: ^16.5.1 || ^17.0.0 || ^18.0.0 || ^19.0.0

  math-intrinsics@1.1.0:
    resolution: {integrity: sha512-/IXtbwEk5HTPyEwyKX6hGkYXxM9nbj64B+ilVJnC/R6B0pH5G4V3b0pVbL7DBj4tkhBAppbQUlf6F6Xl9LHu1g==}
    engines: {node: '>= 0.4'}

  merge-stream@2.0.0:
    resolution: {integrity: sha512-abv/qOcuPfk3URPfDzmZU1LKmuw8kT+0nIHvKrKgFrwifol/doWcdA4ZqsWQ8ENrFKkd67Mfpo/LovbIUsbt3w==}

  merge2@1.4.1:
    resolution: {integrity: sha512-8q7VEgMJW4J8tcfVPy8g09NcQwZdbwFEqhe/WZkoIzjn/3TGDwtOCYtXGxA3O8tPzpczCCDgv+P2P5y00ZJOOg==}
    engines: {node: '>= 8'}

  micromatch@4.0.8:
    resolution: {integrity: sha512-PXwfBhYu0hBCPw8Dn0E+WDYb7af3dSLVWKi3HGv84IdF4TyFoC0ysxFd0Goxw7nSv4T/PzEJQxsYsEiFCKo2BA==}
    engines: {node: '>=8.6'}

  mimic-fn@2.1.0:
    resolution: {integrity: sha512-OqbOk5oEQeAZ8WXWydlu9HJjz9WVdEIvamMCcXmuqUYjTknH/sqsWvhQ3vgwKFRR1HpjvNBKQ37nbJgYzGqGcg==}
    engines: {node: '>=6'}

  mimic-fn@4.0.0:
    resolution: {integrity: sha512-vqiC06CuhBTUdZH+RYl8sFrL096vA45Ok5ISO6sE/Mr1jRbGH4Csnhi8f3wKVl7x8mO4Au7Ir9D3Oyv1VYMFJw==}
    engines: {node: '>=12'}

  minimatch@3.1.2:
    resolution: {integrity: sha512-J7p63hRiAjw1NDEww1W7i37+ByIrOWO5XQQAzZ3VOcL0PNybwpfmV/N05zFAzwQ9USyEcX6t3UO+K5aqBQOIHw==}

  minimatch@7.4.6:
    resolution: {integrity: sha512-sBz8G/YjVniEz6lKPNpKxXwazJe4c19fEfV2GDMX6AjFz+MX9uDWIZW8XreVhkFW3fkIdTv/gxWr/Kks5FFAVw==}
    engines: {node: '>=10'}

  minimatch@9.0.5:
    resolution: {integrity: sha512-G6T0ZX48xgozx7587koeX9Ys2NYy6Gmv//P89sEte9V9whIapMNF4idKxnW2QtCcLiTWlb/wfCabAtAFWhhBow==}
    engines: {node: '>=16 || 14 >=14.17'}

  minimist@1.2.8:
    resolution: {integrity: sha512-2yyAR8qBkN3YuheJanUpWC5U3bb5osDywNB8RzDVlDwDHbocAJveqqj1u8+SVD7jkWT4yvsHCpWqqWqAxb0zCA==}

  minipass@7.1.2:
    resolution: {integrity: sha512-qOOzS1cBTWYF4BH8fVePDBOO9iptMnGUEZwNc/cMWnTV2nVLZ7VoNWEPHkYczZA0pdoA7dl6e7FL659nX9S2aw==}
    engines: {node: '>=16 || 14 >=14.17'}

  mkdirp@2.1.6:
    resolution: {integrity: sha512-+hEnITedc8LAtIP9u3HJDFIdcLV2vXP33sqLLIzkv1Db1zO/1OxbvYf0Y1OC/S/Qo5dxHXepofhmxL02PsKe+A==}
    engines: {node: '>=10'}
    hasBin: true

  ms@2.1.3:
    resolution: {integrity: sha512-6FlzubTLZG3J2a/NVCAleEhjzq5oxgHyaCU9yYXvcLsvoVaHJq/s5xXI6/XXP6tz7R9xAOtHnSO/tXtF3WRTlA==}

  mz@2.7.0:
    resolution: {integrity: sha512-z81GNO7nnYMEhrGh9LeymoE4+Yr0Wn5McHIZMK5cfQCl+NDX08sCZgUc9/6MHni9IWuFLm1Z3HTCXu2z9fN62Q==}

  nanoid@3.3.8:
    resolution: {integrity: sha512-WNLf5Sd8oZxOm+TzppcYk8gVOgP+l58xNy58D0nbUnOxOWRWvlcCV4kUF7ltmI6PsrLl/BgKEyS4mqsGChFN0w==}
    engines: {node: ^10 || ^12 || ^13.7 || ^14 || >=15.0.1}
    hasBin: true

  natural-compare@1.4.0:
    resolution: {integrity: sha512-OWND8ei3VtNC9h7V60qff3SVobHr996CTwgxubgyQYEpg290h9J0buyECNNJexkFm5sOajh5G116RYA1c8ZMSw==}

  next@15.1.4:
    resolution: {integrity: sha512-mTaq9dwaSuwwOrcu3ebjDYObekkxRnXpuVL21zotM8qE2W0HBOdVIdg2Li9QjMEZrj73LN96LcWcz62V19FjAg==}
    engines: {node: ^18.18.0 || ^19.8.0 || >= 20.0.0}
    hasBin: true
    peerDependencies:
      '@opentelemetry/api': ^1.1.0
      '@playwright/test': ^1.41.2
      babel-plugin-react-compiler: '*'
      react: ^18.2.0 || 19.0.0-rc-de68d2f4-20241204 || ^19.0.0
      react-dom: ^18.2.0 || 19.0.0-rc-de68d2f4-20241204 || ^19.0.0
      sass: ^1.3.0
    peerDependenciesMeta:
      '@opentelemetry/api':
        optional: true
      '@playwright/test':
        optional: true
      babel-plugin-react-compiler:
        optional: true
      sass:
        optional: true

  node-domexception@1.0.0:
    resolution: {integrity: sha512-/jKZoMpw0F8GRwl4/eLROPA3cfcXtLApP0QzLmUT/HuPCZWyB7IY9ZrMeKw2O/nFIqPQB3PVM9aYm0F312AXDQ==}
    engines: {node: '>=10.5.0'}

  node-fetch@3.3.2:
    resolution: {integrity: sha512-dRB78srN/l6gqWulah9SrxeYnxeddIG30+GOqK/9OlLVyLg3HPnr6SqOWTWOXKRwC2eGYCkZ59NNuSgvSrpgOA==}
    engines: {node: ^12.20.0 || ^14.13.1 || >=16.0.0}

  node-releases@2.0.19:
    resolution: {integrity: sha512-xxOWJsBKtzAq7DY0J+DTzuz58K8e7sJbdgwkbMWQe8UYB6ekmsQ45q0M/tJDsGaZmbC+l7n57UV8Hl5tHxO9uw==}

  normalize-path@3.0.0:
    resolution: {integrity: sha512-6eZs5Ls3WtCisHWp9S2GUy8dqkpGi4BVSz3GaqiE6ezub0512ESztXUwUB6C6IKbQkY2Pnb/mD4WYojCRwcwLA==}
    engines: {node: '>=0.10.0'}

  npm-run-path@5.3.0:
    resolution: {integrity: sha512-ppwTtiJZq0O/ai0z7yfudtBpWIoxM8yE6nHi1X47eFR2EWORqfbu6CnPlNsjeN683eT0qG6H/Pyf9fCcvjnnnQ==}
    engines: {node: ^12.20.0 || ^14.13.1 || >=16.0.0}

  object-assign@4.1.1:
    resolution: {integrity: sha512-rJgTQnkUnH1sFw8yT6VSU3zD3sWmu6sZhIseY8VX+GRu3P6F7Fu+JNDoXfklElbLJSnc3FUQHVe4cU5hj+BcUg==}
    engines: {node: '>=0.10.0'}

  object-hash@3.0.0:
    resolution: {integrity: sha512-RSn9F68PjH9HqtltsSnqYC1XXoWe9Bju5+213R98cNGttag9q9yAOTzdbsqvIa7aNm5WffBZFpWYr2aWrklWAw==}
    engines: {node: '>= 6'}

  object-inspect@1.13.3:
    resolution: {integrity: sha512-kDCGIbxkDSXE3euJZZXzc6to7fCrKHNI/hSRQnRuQ+BWjFNzZwiFF8fj/6o2t2G9/jTj8PSIYTfCLelLZEeRpA==}
    engines: {node: '>= 0.4'}

  object-keys@1.1.1:
    resolution: {integrity: sha512-NuAESUOUMrlIXOfHKzD6bpPu3tYt3xvjNdRIQ+FeT0lNb4K8WR70CaDxhuNguS2XG+GjkyMwOzsN5ZktImfhLA==}
    engines: {node: '>= 0.4'}

  object.assign@4.1.7:
    resolution: {integrity: sha512-nK28WOo+QIjBkDduTINE4JkF/UJJKyf2EJxvJKfblDpyg0Q+pkOHNTL0Qwy6NP6FhE/EnzV73BxxqcJaXY9anw==}
    engines: {node: '>= 0.4'}

  object.entries@1.1.8:
    resolution: {integrity: sha512-cmopxi8VwRIAw/fkijJohSfpef5PdN0pMQJN6VC/ZKvn0LIknWD8KtgY6KlQdEc4tIjcQ3HxSMmnvtzIscdaYQ==}
    engines: {node: '>= 0.4'}

  object.fromentries@2.0.8:
    resolution: {integrity: sha512-k6E21FzySsSK5a21KRADBd/NGneRegFO5pLHfdQLpRDETUNJueLXs3WCzyQ3tFRDYgbq3KHGXfTbi2bs8WQ6rQ==}
    engines: {node: '>= 0.4'}

  object.groupby@1.0.3:
    resolution: {integrity: sha512-+Lhy3TQTuzXI5hevh8sBGqbmurHbbIjAi0Z4S63nthVLmLxfbj4T54a4CfZrXIrt9iP4mVAPYMo/v99taj3wjQ==}
    engines: {node: '>= 0.4'}

  object.values@1.2.1:
    resolution: {integrity: sha512-gXah6aZrcUxjWg2zR2MwouP2eHlCBzdV4pygudehaKXSGW4v2AsRQUK+lwwXhii6KFZcunEnmSUoYp5CXibxtA==}
    engines: {node: '>= 0.4'}

  onetime@5.1.2:
    resolution: {integrity: sha512-kbpaSSGJTWdAY5KPVeMOKXSrPtr8C8C7wodJbcsd51jRnmD+GZu8Y0VoU6Dm5Z4vWr0Ig/1NKuWRKf7j5aaYSg==}
    engines: {node: '>=6'}

  onetime@6.0.0:
    resolution: {integrity: sha512-1FlR+gjXK7X+AsAHso35MnyN5KqGwJRi/31ft6x0M194ht7S+rWAvd7PHss9xSKMzE0asv1pyIHaJYq+BbacAQ==}
    engines: {node: '>=12'}

  optionator@0.9.4:
    resolution: {integrity: sha512-6IpQ7mKUxRcZNLIObR0hz7lxsapSSIYNZJwXPGeF0mTVqGKFIXj1DQcMoT22S3ROcLyY/rz0PWaWZ9ayWmad9g==}
    engines: {node: '>= 0.8.0'}

  ora@6.3.1:
    resolution: {integrity: sha512-ERAyNnZOfqM+Ao3RAvIXkYh5joP220yf59gVe2X/cI6SiCxIdi4c9HZKZD8R6q/RDXEje1THBju6iExiSsgJaQ==}
    engines: {node: ^12.20.0 || ^14.13.1 || >=16.0.0}

  own-keys@1.0.1:
    resolution: {integrity: sha512-qFOyK5PjiWZd+QQIh+1jhdb9LpxTF0qs7Pm8o5QHYZ0M3vKqSqzsZaEB6oWlxZ+q2sJBMI/Ktgd2N5ZwQoRHfg==}
    engines: {node: '>= 0.4'}

  p-limit@3.1.0:
    resolution: {integrity: sha512-TYOanM3wGwNGsZN2cVTYPArw454xnXj5qmWF1bEoAc4+cU/ol7GVh7odevjp1FNHduHc3KZMcFduxU5Xc6uJRQ==}
    engines: {node: '>=10'}

  p-locate@5.0.0:
    resolution: {integrity: sha512-LaNjtRWUBY++zB5nE/NwcaoMylSPk+S+ZHNB1TzdbMJMny6dynpAGt7X/tl/QYq3TIeE6nxHppbo2LGymrG5Pw==}
    engines: {node: '>=10'}

  package-json-from-dist@1.0.1:
    resolution: {integrity: sha512-UEZIS3/by4OC8vL3P2dTXRETpebLI2NiI5vIrjaD/5UtrkFX/tNbwjTSRAGC/+7CAo2pIcBaRgWmcBBHcsaCIw==}

  parent-module@1.0.1:
    resolution: {integrity: sha512-GQ2EWRpQV8/o+Aw8YqtfZZPfNRWZYkbidE9k5rpl/hC3vtHHBfGm2Ifi6qWV+coDGkrUKZAxE3Lot5kcsRlh+g==}
    engines: {node: '>=6'}

  parse-json@5.2.0:
    resolution: {integrity: sha512-ayCKvm/phCGxOkYRSCM82iDwct8/EonSEgCSxWxD7ve6jHggsFl4fZVQBPRNgQoKiuV/odhFrGzQXZwbifC8Rg==}
    engines: {node: '>=8'}

  path-browserify@1.0.1:
    resolution: {integrity: sha512-b7uo2UCUOYZcnF/3ID0lulOJi/bafxa1xPe7ZPsammBSpjSWQkjNxlt635YGS2MiR9GjvuXCtz2emr3jbsz98g==}

  path-exists@4.0.0:
    resolution: {integrity: sha512-ak9Qy5Q7jYb2Wwcey5Fpvg2KoAc/ZIhLSLOSBmRmygPsGwkVVt0fZa0qrtMz+m6tJTAHfZQ8FnmB4MG4LWy7/w==}
    engines: {node: '>=8'}

  path-key@3.1.1:
    resolution: {integrity: sha512-ojmeN0qd+y0jszEtoY48r0Peq5dwMEkIlCOu6Q5f41lfkswXuKtYrhgoTpLnyIcHm24Uhqx+5Tqm2InSwLhE6Q==}
    engines: {node: '>=8'}

  path-key@4.0.0:
    resolution: {integrity: sha512-haREypq7xkM7ErfgIyA0z+Bj4AGKlMSdlQE2jvJo6huWD1EdkKYV+G/T4nq0YEF2vgTT8kqMFKo1uHn950r4SQ==}
    engines: {node: '>=12'}

  path-parse@1.0.7:
    resolution: {integrity: sha512-LDJzPVEEEPR+y48z93A0Ed0yXb8pAByGWo/k5YYdYgpY2/2EsOsksJrq7lOHxryrVOn1ejG6oAp8ahvOIQD8sw==}

  path-scurry@1.11.1:
    resolution: {integrity: sha512-Xa4Nw17FS9ApQFJ9umLiJS4orGjm7ZzwUrwamcGQuHSzDyth9boKDaycYdDcZDuqYATXw4HFXgaqWTctW/v1HA==}
    engines: {node: '>=16 || 14 >=14.18'}

  path-type@4.0.0:
    resolution: {integrity: sha512-gDKb8aZMDeD/tZWs9P6+q0J9Mwkdl6xMV8TjnGP3qJVJ06bdMgkbBlLU8IdfOsIsFz2BW1rNVT3XuNEl8zPAvw==}
    engines: {node: '>=8'}

  picocolors@1.1.1:
    resolution: {integrity: sha512-xceH2snhtb5M9liqDsmEw56le376mTZkEX/jEb/RxNFyegNul7eNslCXP9FDj/Lcu0X8KEyMceP2ntpaHrDEVA==}

  picomatch@2.3.1:
    resolution: {integrity: sha512-JU3teHTNjmE2VCGFzuY8EXzCDVwEqB2a8fsIvwaStHhAWJEeVd1o1QD80CU6+ZdEXXSLbSsuLwJjkCBWqRQUVA==}
    engines: {node: '>=8.6'}

  pify@2.3.0:
    resolution: {integrity: sha512-udgsAY+fTnvv7kI7aaxbqwWNb0AHiB0qBO89PZKPkoTmGOgdbrHDKD+0B2X4uTfJ/FT1R09r9gTsjUjNJotuog==}
    engines: {node: '>=0.10.0'}

  pirates@4.0.6:
    resolution: {integrity: sha512-saLsH7WeYYPiD25LDuLRRY/i+6HaPYr6G1OUlN39otzkSTxKnubR9RTxS3/Kk50s1g2JTgFwWQDQyplC5/SHZg==}
    engines: {node: '>= 6'}

  possible-typed-array-names@1.0.0:
    resolution: {integrity: sha512-d7Uw+eZoloe0EHDIYoe+bQ5WXnGMOpmiZFTuMWCwpjzzkL2nTjcKiAk4hh8TjnGye2TwWOk3UXucZ+3rbmBa8Q==}
    engines: {node: '>= 0.4'}

  postcss-import@15.1.0:
    resolution: {integrity: sha512-hpr+J05B2FVYUAXHeK1YyI267J/dDDhMU6B6civm8hSY1jYJnBXxzKDKDswzJmtLHryrjhnDjqqp/49t8FALew==}
    engines: {node: '>=14.0.0'}
    peerDependencies:
      postcss: ^8.0.0

  postcss-js@4.0.1:
    resolution: {integrity: sha512-dDLF8pEO191hJMtlHFPRa8xsizHaM82MLfNkUHdUtVEV3tgTp5oj+8qbEqYM57SLfc74KSbw//4SeJma2LRVIw==}
    engines: {node: ^12 || ^14 || >= 16}
    peerDependencies:
      postcss: ^8.4.21

  postcss-load-config@4.0.2:
    resolution: {integrity: sha512-bSVhyJGL00wMVoPUzAVAnbEoWyqRxkjv64tUl427SKnPrENtq6hJwUojroMz2VB+Q1edmi4IfrAPpami5VVgMQ==}
    engines: {node: '>= 14'}
    peerDependencies:
      postcss: '>=8.0.9'
      ts-node: '>=9.0.0'
    peerDependenciesMeta:
      postcss:
        optional: true
      ts-node:
        optional: true

  postcss-nested@6.2.0:
    resolution: {integrity: sha512-HQbt28KulC5AJzG+cZtj9kvKB93CFCdLvog1WFLf1D+xmMvPGlBstkpTEZfK5+AN9hfJocyBFCNiqyS48bpgzQ==}
    engines: {node: '>=12.0'}
    peerDependencies:
      postcss: ^8.2.14

  postcss-selector-parser@6.1.2:
    resolution: {integrity: sha512-Q8qQfPiZ+THO/3ZrOrO0cJJKfpYCagtMUkXbnEfmgUjwXg6z/WBeOyS9APBBPCTSiDV+s4SwQGu8yFsiMRIudg==}
    engines: {node: '>=4'}

  postcss-value-parser@4.2.0:
    resolution: {integrity: sha512-1NNCs6uurfkVbeXG4S8JFT9t19m45ICnif8zWLd5oPSZ50QnwMfK+H3jv408d4jw/7Bttv5axS5IiHoLaVNHeQ==}

  postcss@8.4.31:
    resolution: {integrity: sha512-PS08Iboia9mts/2ygV3eLpY5ghnUcfLV/EXTOW1E2qYxJKGGBUtNjN76FYHnMs36RmARn41bC0AZmn+rR0OVpQ==}
    engines: {node: ^10 || ^12 || >=14}

  postcss@8.4.49:
    resolution: {integrity: sha512-OCVPnIObs4N29kxTjzLfUryOkvZEq+pf8jTF0lg8E7uETuWHA+v7j3c/xJmiqpX450191LlmZfUKkXxkTry7nA==}
    engines: {node: ^10 || ^12 || >=14}

  prelude-ls@1.2.1:
    resolution: {integrity: sha512-vkcDPrRZo1QZLbn5RLGPpg/WmIQ65qoWWhcGKf/b5eplkkarX0m9z8ppCat4mlOqUsWpyNuYgO3VRyrYHSzX5g==}
    engines: {node: '>= 0.8.0'}

  prompts@2.4.2:
    resolution: {integrity: sha512-NxNv/kLguCA7p3jE8oL2aEBsrJWgAakBpgmgK6lpPWV+WuOmY6r2/zbAVnP+T8bQlA0nzHXSJSJW0Hq7ylaD2Q==}
    engines: {node: '>= 6'}

  prop-types@15.8.1:
    resolution: {integrity: sha512-oj87CgZICdulUohogVAR7AjlC0327U4el4L6eAvOqCeudMDVU0NThNaV+b9Df4dXgSP1gXMTnPdhfe/2qDH5cg==}

  punycode@2.3.1:
    resolution: {integrity: sha512-vYt7UD1U9Wg6138shLtLOvdAu+8DsC/ilFtEVHcH+wydcSpNE20AfSOduf6MkRFahL5FY7X1oU7nKVZFtfq8Fg==}
    engines: {node: '>=6'}

  queue-microtask@1.2.3:
    resolution: {integrity: sha512-NuaNSa6flKT5JaSYQzJok04JzTL1CA6aGhv5rfLW3PgqA+M2ChpZQnAC8h8i4ZFkBS8X5RqkDBHA7r4hej3K9A==}

  react-dom@19.0.0:
    resolution: {integrity: sha512-4GV5sHFG0e/0AD4X+ySy6UJd3jVl1iNsNHdpad0qhABJ11twS3TTBnseqsKurKcsNqCEFeGL3uLpVChpIO3QfQ==}
    peerDependencies:
      react: ^19.0.0

  react-hook-form@7.54.2:
    resolution: {integrity: sha512-eHpAUgUjWbZocoQYUHposymRb4ZP6d0uwUnooL2uOybA9/3tPUvoAKqEWK1WaSiTxxOfTpffNZP7QwlnM3/gEg==}
    engines: {node: '>=18.0.0'}
    peerDependencies:
      react: ^16.8.0 || ^17 || ^18 || ^19

  react-icons@5.4.0:
    resolution: {integrity: sha512-7eltJxgVt7X64oHh6wSWNwwbKTCtMfK35hcjvJS0yxEAhPM8oUKdS3+kqaW1vicIltw+kR2unHaa12S9pPALoQ==}
    peerDependencies:
      react: '*'

  react-is@16.13.1:
    resolution: {integrity: sha512-24e6ynE2H+OKt4kqsOvNd8kBpV65zoxbA4BVsEOB3ARVWQki/DHzaUoC5KuON/BiccDaCCTZBuOcfZs70kR8bQ==}

  react-tsparticles@2.12.2:
    resolution: {integrity: sha512-/nrEbyL8UROXKIMXe+f+LZN2ckvkwV2Qa+GGe/H26oEIc+wq/ybSG9REDwQiSt2OaDQGu0MwmA4BKmkL6wAWcA==}
    deprecated: '@tsparticles/react is the new version, please use that'
    peerDependencies:
      react: '>=16'

  react@19.0.0:
    resolution: {integrity: sha512-V8AVnmPIICiWpGfm6GLzCR/W5FXLchHop40W4nXBmdlEceh16rCN8O8LNWm5bh5XUX91fh7KpA+W0TgMKmgTpQ==}
    engines: {node: '>=0.10.0'}

  read-cache@1.0.0:
    resolution: {integrity: sha512-Owdv/Ft7IjOgm/i0xvNDZ1LrRANRfew4b2prF3OWMQLxLfu3bS8FVhCsrSCMK4lR56Y9ya+AThoTpDCTxCmpRA==}

  readable-stream@3.6.2:
    resolution: {integrity: sha512-9u/sniCrY3D5WdsERHzHE4G2YCXqoG5FTHUiCC4SIbr6XcLZBY05ya9EKjYek9O5xOAwjGq+1JdGBAS7Q9ScoA==}
    engines: {node: '>= 6'}

  readdirp@3.6.0:
    resolution: {integrity: sha512-hOS089on8RduqdbhvQ5Z37A0ESjsqz6qnRcffsMU3495FuTdqSm+7bhJ29JvIOsBDEEnan5DPu9t3To9VRlMzA==}
    engines: {node: '>=8.10.0'}

  recast@0.23.9:
    resolution: {integrity: sha512-Hx/BGIbwj+Des3+xy5uAtAbdCyqK9y9wbBcDFDYanLS9JnMqf7OeF87HQwUimE87OEc72mr6tkKUKMBBL+hF9Q==}
    engines: {node: '>= 4'}

  reflect.getprototypeof@1.0.10:
    resolution: {integrity: sha512-00o4I+DVrefhv+nX0ulyi3biSHCPDe+yLv5o/p6d/UVlirijB8E16FtfwSAi4g3tcqrQ4lRAqQSoFEZJehYEcw==}
    engines: {node: '>= 0.4'}

  regexp.prototype.flags@1.5.4:
    resolution: {integrity: sha512-dYqgNSZbDwkaJ2ceRd9ojCGjBq+mOm9LmtXnAnEGyHhN/5R7iDW2TRw3h+o/jCFxus3P2LfWIIiwowAjANm7IA==}
    engines: {node: '>= 0.4'}

  resolve-from@4.0.0:
    resolution: {integrity: sha512-pb/MYmXstAkysRFx8piNI1tGFNQIFA3vkE3Gq4EuA1dF6gHp/+vgZqsCGJapvy8N3Q+4o7FwvquPJcnZ7RYy4g==}
    engines: {node: '>=4'}

  resolve-pkg-maps@1.0.0:
    resolution: {integrity: sha512-seS2Tj26TBVOC2NIc2rOe2y2ZO7efxITtLZcGSOnHHNOQ7CkiUBfw0Iw2ck6xkIhPwLhKNLS8BO+hEpngQlqzw==}

  resolve@1.22.10:
    resolution: {integrity: sha512-NPRy+/ncIMeDlTAsuqwKIiferiawhefFJtkNSW0qZJEqMEb+qBt/77B/jGeeek+F0uOeN05CDa6HXbbIgtVX4w==}
    engines: {node: '>= 0.4'}
    hasBin: true

  resolve@2.0.0-next.5:
    resolution: {integrity: sha512-U7WjGVG9sH8tvjW5SmGbQuui75FiyjAX72HX15DwBBwF9dNiQZRQAg9nnPhYy+TUnE0+VcrttuvNI8oSxZcocA==}
    hasBin: true

  restore-cursor@4.0.0:
    resolution: {integrity: sha512-I9fPXU9geO9bHOt9pHHOhOkYerIMsmVaWB0rA2AI9ERh/+x/i7MV5HKBNrg+ljO5eoPVgCcnFuRjJ9uH6I/3eg==}
    engines: {node: ^12.20.0 || ^14.13.1 || >=16.0.0}

  reusify@1.0.4:
    resolution: {integrity: sha512-U9nH88a3fc/ekCF1l0/UP1IosiuIjyTh7hBvXVMHYgVcfGvt897Xguj2UOLDeI5BG2m7/uwyaLVT6fbtCwTyzw==}
    engines: {iojs: '>=1.0.0', node: '>=0.10.0'}

  run-parallel@1.2.0:
    resolution: {integrity: sha512-5l4VyZR86LZ/lDxZTR6jqL8AFE2S0IFLMP26AbjsLVADxHdhB/c0GUsH+y39UfCi3dzz8OlQuPmnaJOMoDHQBA==}

  safe-array-concat@1.1.3:
    resolution: {integrity: sha512-AURm5f0jYEOydBj7VQlVvDrjeFgthDdEF5H1dP+6mNpoXOMo1quQqJ4wvJDyRZ9+pO3kGWoOdmV08cSv2aJV6Q==}
    engines: {node: '>=0.4'}

  safe-buffer@5.2.1:
    resolution: {integrity: sha512-rp3So07KcdmmKbGvgaNxQSJr7bGVSVk5S9Eq1F+ppbRo70+YeaDxkw5Dd8NPN+GD6bjnYm2VuPuCXmpuYvmCXQ==}

  safe-push-apply@1.0.0:
    resolution: {integrity: sha512-iKE9w/Z7xCzUMIZqdBsp6pEQvwuEebH4vdpjcDWnyzaI6yl6O9FHvVpmGelvEHNsoY6wGblkxR6Zty/h00WiSA==}
    engines: {node: '>= 0.4'}

  safe-regex-test@1.1.0:
    resolution: {integrity: sha512-x/+Cz4YrimQxQccJf5mKEbIa1NzeCRNI5Ecl/ekmlYaampdNLPalVyIcCZNNH3MvmqBugV5TMYZXv0ljslUlaw==}
    engines: {node: '>= 0.4'}

  scheduler@0.25.0:
    resolution: {integrity: sha512-xFVuu11jh+xcO7JOAGJNOXld8/TcEHK/4CituBUeUb5hqxJLj9YuemAEuvm9gQ/+pgXYfbQuqAkiYu+u7YEsNA==}

  semver@6.3.1:
    resolution: {integrity: sha512-BR7VvDCVHO+q2xBEWskxS6DJE1qRnb7DxzUrogb71CWoSficBxYsiAGd+Kl0mmq/MprG9yArRkyrQxTO6XjMzA==}
    hasBin: true

  semver@7.6.3:
    resolution: {integrity: sha512-oVekP1cKtI+CTDvHWYFUcMtsK/00wmAEfyqKfNdARm8u1wNVhSgaX7A8d4UuIlUI5e84iEwOhs7ZPYRmzU9U6A==}
    engines: {node: '>=10'}
    hasBin: true

  set-function-length@1.2.2:
    resolution: {integrity: sha512-pgRc4hJ4/sNjWCSS9AmnS40x3bNMDTknHgL5UaMBTMyJnU90EgWh1Rz+MC9eFu4BuN/UwZjKQuY/1v3rM7HMfg==}
    engines: {node: '>= 0.4'}

  set-function-name@2.0.2:
    resolution: {integrity: sha512-7PGFlmtwsEADb0WYyvCMa1t+yke6daIG4Wirafur5kcf+MhUnPms1UeR0CKQdTZD81yESwMHbtn+TR+dMviakQ==}
    engines: {node: '>= 0.4'}

  set-proto@1.0.0:
    resolution: {integrity: sha512-RJRdvCo6IAnPdsvP/7m6bsQqNnn1FCBX5ZNtFL98MmFF/4xAIJTIg1YbHW5DC2W5SKZanrC6i4HsJqlajw/dZw==}
    engines: {node: '>= 0.4'}

  shadcn-ui@0.9.4:
    resolution: {integrity: sha512-75nqu4+y4mlhNXGfHPoPd1r2fgqGQgSEPzPe8TV39WRinafKHuBX2xkgoQOwu+NhiRPKV5TrRSCZ5ytGrFU1oQ==}
    hasBin: true

  sharp@0.33.5:
    resolution: {integrity: sha512-haPVm1EkS9pgvHrQ/F3Xy+hgcuMV0Wm9vfIBSiwZ05k+xgb0PkBQpGsAA/oWdDobNaZTH5ppvHtzCFbnSEwHVw==}
    engines: {node: ^18.17.0 || ^20.3.0 || >=21.0.0}

  shebang-command@2.0.0:
    resolution: {integrity: sha512-kHxr2zZpYtdmrN1qDjrrX/Z1rR1kG8Dx+gkpK1G4eXmvXswmcE1hTWBWYUzlraYw1/yZp6YuDY77YtvbN0dmDA==}
    engines: {node: '>=8'}

  shebang-regex@3.0.0:
    resolution: {integrity: sha512-7++dFhtcx3353uBaq8DDR4NuxBetBzC7ZQOhmTQInHEd6bSrXdiEyzCvG07Z44UYdLShWUyXt5M/yhz8ekcb1A==}
    engines: {node: '>=8'}

  side-channel-list@1.0.0:
    resolution: {integrity: sha512-FCLHtRD/gnpCiCHEiJLOwdmFP+wzCmDEkc9y7NsYxeF4u7Btsn1ZuwgwJGxImImHicJArLP4R0yX4c2KCrMrTA==}
    engines: {node: '>= 0.4'}

  side-channel-map@1.0.1:
    resolution: {integrity: sha512-VCjCNfgMsby3tTdo02nbjtM/ewra6jPHmpThenkTYh8pG9ucZ/1P8So4u4FGBek/BjpOVsDCMoLA/iuBKIFXRA==}
    engines: {node: '>= 0.4'}

  side-channel-weakmap@1.0.2:
    resolution: {integrity: sha512-WPS/HvHQTYnHisLo9McqBHOJk2FkHO/tlpvldyrnem4aeQp4hai3gythswg6p01oSoTl58rcpiFAjF2br2Ak2A==}
    engines: {node: '>= 0.4'}

  side-channel@1.1.0:
    resolution: {integrity: sha512-ZX99e6tRweoUXqR+VBrslhda51Nh5MTQwou5tnUDgbtyM0dBgmhEDtWGP/xbKn6hqfPRHujUNwz5fy/wbbhnpw==}
    engines: {node: '>= 0.4'}

  signal-exit@3.0.7:
    resolution: {integrity: sha512-wnD2ZE+l+SPC/uoS0vXeE9L1+0wuaMqKlfz9AMUo38JsyLSBWSFcHR1Rri62LZc12vLr1gb3jl7iwQhgwpAbGQ==}

  signal-exit@4.1.0:
    resolution: {integrity: sha512-bzyZ1e88w9O1iNJbKnOlvYTrWPDl46O1bG0D3XInv+9tkPrxrN8jUUTiFlDkkmKWgn1M6CfIA13SuGqOa9Korw==}
    engines: {node: '>=14'}

  simple-swizzle@0.2.2:
    resolution: {integrity: sha512-JA//kQgZtbuY83m+xT+tXJkmJncGMTFT+C+g2h2R9uxkYIrE2yy9sgmcLhCnw57/WSD+Eh3J97FPEDFnbXnDUg==}

  sisteransi@1.0.5:
    resolution: {integrity: sha512-bLGGlR1QxBcynn2d5YmDX4MGjlZvy2MRBDRNHLJ8VI6l6+9FUiyTFNJ0IveOSP0bcXgVDPRcfGqA0pjaqUpfVg==}

  source-map-js@1.2.1:
    resolution: {integrity: sha512-UXWMKhLOwVKb728IUtQPXxfYU+usdybtUrK/8uGE8CQMvrhOpwvzDBwj0QhSL7MQc7vIsISBG8VQ8+IDQxpfQA==}
    engines: {node: '>=0.10.0'}

  source-map@0.6.1:
    resolution: {integrity: sha512-UjgapumWlbMhkBgzT7Ykc5YXUT46F0iKu8SGXq0bcwP5dz/h0Plj6enJqjz1Zbq2l5WaqYnrVbwWOWMyF3F47g==}
    engines: {node: '>=0.10.0'}

  stable-hash@0.0.4:
    resolution: {integrity: sha512-LjdcbuBeLcdETCrPn9i8AYAZ1eCtu4ECAWtP7UleOiZ9LzVxRzzUZEoZ8zB24nhkQnDWyET0I+3sWokSDS3E7g==}

  stdin-discarder@0.1.0:
    resolution: {integrity: sha512-xhV7w8S+bUwlPTb4bAOUQhv8/cSS5offJuX8GQGq32ONF0ZtDWKfkdomM3HMRA+LhX6um/FZ0COqlwsjD53LeQ==}
    engines: {node: ^12.20.0 || ^14.13.1 || >=16.0.0}

  streamsearch@1.1.0:
    resolution: {integrity: sha512-Mcc5wHehp9aXz1ax6bZUyY5afg9u2rv5cqQI3mRrYkGC8rW2hM02jWuwjtL++LS5qinSyhj2QfLyNsuc+VsExg==}
    engines: {node: '>=10.0.0'}

  string-width@4.2.3:
    resolution: {integrity: sha512-wKyQRQpjJ0sIp62ErSZdGsjMJWsap5oRNihHhu6G7JVO/9jIB6UyevL+tXuOqrng8j/cxKTWyWUwvSTriiZz/g==}
    engines: {node: '>=8'}

  string-width@5.1.2:
    resolution: {integrity: sha512-HnLOCR3vjcY8beoNLtcjZ5/nxn2afmME6lhrDrebokqMap+XbeW8n9TXpPDOqdGK5qcI3oT0GKTW6wC7EMiVqA==}
    engines: {node: '>=12'}

  string.prototype.includes@2.0.1:
    resolution: {integrity: sha512-o7+c9bW6zpAdJHTtujeePODAhkuicdAryFsfVKwA+wGw89wJ4GTY484WTucM9hLtDEOpOvI+aHnzqnC5lHp4Rg==}
    engines: {node: '>= 0.4'}

  string.prototype.matchall@4.0.12:
    resolution: {integrity: sha512-6CC9uyBL+/48dYizRf7H7VAYCMCNTBeM78x/VTUe9bFEaxBepPJDa1Ow99LqI/1yF7kuy7Q3cQsYMrcjGUcskA==}
    engines: {node: '>= 0.4'}

  string.prototype.repeat@1.0.0:
    resolution: {integrity: sha512-0u/TldDbKD8bFCQ/4f5+mNRrXwZ8hg2w7ZR8wa16e8z9XpePWl3eGEcUD0OXpEH/VJH/2G3gjUtR3ZOiBe2S/w==}

  string.prototype.trim@1.2.10:
    resolution: {integrity: sha512-Rs66F0P/1kedk5lyYyH9uBzuiI/kNRmwJAR9quK6VOtIpZ2G+hMZd+HQbbv25MgCA6gEffoMZYxlTod4WcdrKA==}
    engines: {node: '>= 0.4'}

  string.prototype.trimend@1.0.9:
    resolution: {integrity: sha512-G7Ok5C6E/j4SGfyLCloXTrngQIQU3PWtXGst3yM7Bea9FRURf1S42ZHlZZtsNque2FN2PoUhfZXYLNWwEr4dLQ==}
    engines: {node: '>= 0.4'}

  string.prototype.trimstart@1.0.8:
    resolution: {integrity: sha512-UXSH262CSZY1tfu3G3Secr6uGLCFVPMhIqHjlgCUtCCcgihYc/xKs9djMTMUOb2j1mVSeU8EU6NWc/iQKU6Gfg==}
    engines: {node: '>= 0.4'}

  string_decoder@1.3.0:
    resolution: {integrity: sha512-hkRX8U1WjJFd8LsDJ2yQ/wWWxaopEsABU1XfkM8A+j0+85JAGppt16cr1Whg6KIbb4okU6Mql6BOj+uup/wKeA==}

  strip-ansi@6.0.1:
    resolution: {integrity: sha512-Y38VPSHcqkFrCpFnQ9vuSXmquuv5oXOKpGeT6aGrr3o3Gc9AlVa6JBfUSOCnbxGGZF+/0ooI7KrPuUSztUdU5A==}
    engines: {node: '>=8'}

  strip-ansi@7.1.0:
    resolution: {integrity: sha512-iq6eVVI64nQQTRYq2KtEg2d2uU7LElhTJwsH4YzIHZshxlgZms/wIc4VoDQTlG/IvVIrBKG06CrZnp0qv7hkcQ==}
    engines: {node: '>=12'}

  strip-bom@3.0.0:
    resolution: {integrity: sha512-vavAMRXOgBVNF6nyEEmL3DBK19iRpDcoIwW+swQ+CbGiu7lju6t+JklA1MHweoWtadgt4ISVUsXLyDq34ddcwA==}
    engines: {node: '>=4'}

  strip-final-newline@3.0.0:
    resolution: {integrity: sha512-dOESqjYr96iWYylGObzd39EuNTa5VJxyvVAEm5Jnh7KGo75V43Hk1odPQkNDyXNmUR6k+gEiDVXnjB8HJ3crXw==}
    engines: {node: '>=12'}

  strip-json-comments@3.1.1:
    resolution: {integrity: sha512-6fPc+R4ihwqP6N/aIv2f1gMH8lOVtWQHoqC4yK6oSDVVocumAsfCqjkXnqiYMhmMwS/mEHLp7Vehlt3ql6lEig==}
    engines: {node: '>=8'}

  styled-jsx@5.1.6:
    resolution: {integrity: sha512-qSVyDTeMotdvQYoHWLNGwRFJHC+i+ZvdBRYosOFgC+Wg1vx4frN2/RG/NA7SYqqvKNLf39P2LSRA2pu6n0XYZA==}
    engines: {node: '>= 12.0.0'}
    peerDependencies:
      '@babel/core': '*'
      babel-plugin-macros: '*'
      react: '>= 16.8.0 || 17.x.x || ^18.0.0-0 || ^19.0.0-0'
    peerDependenciesMeta:
      '@babel/core':
        optional: true
      babel-plugin-macros:
        optional: true

  sucrase@3.35.0:
    resolution: {integrity: sha512-8EbVDiu9iN/nESwxeSxDKe0dunta1GOlHufmSSXxMD2z2/tMZpDMpvXQGsc+ajGo8y2uYUmixaSRUc/QPoQ0GA==}
    engines: {node: '>=16 || 14 >=14.17'}
    hasBin: true

  supports-color@7.2.0:
    resolution: {integrity: sha512-qpCAvRl9stuOHveKsn7HncJRvv501qIacKzQlO/+Lwxc9+0q2wLyv4Dfvt80/DPn2pqOBsJdDiogXGR9+OvwRw==}
    engines: {node: '>=8'}

  supports-preserve-symlinks-flag@1.0.0:
    resolution: {integrity: sha512-ot0WnXS9fgdkgIcePe6RHNk1WA8+muPa6cSjeR3V8K27q9BB1rTE3R1p7Hv0z1ZyAc8s6Vvv8DIyWf681MAt0w==}
    engines: {node: '>= 0.4'}

  tailwind-merge@2.6.0:
    resolution: {integrity: sha512-P+Vu1qXfzediirmHOC3xKGAYeZtPcV9g76X+xg2FD4tYgR71ewMA35Y3sCz3zhiN/dwefRpJX0yBcgwi1fXNQA==}

  tailwindcss-animate@1.0.7:
    resolution: {integrity: sha512-bl6mpH3T7I3UFxuvDEXLxy/VuFxBk5bbzplh7tXI68mwMokNYd1t9qPBHlnyTwfa4JGC4zP516I1hYYtQ/vspA==}
    peerDependencies:
      tailwindcss: '>=3.0.0 || insiders'

  tailwindcss@3.4.17:
    resolution: {integrity: sha512-w33E2aCvSDP0tW9RZuNXadXlkHXqFzSkQew/aIa2i/Sj8fThxwovwlXHSPXTbAHwEIhBFXAedUhP2tueAKP8Og==}
    engines: {node: '>=14.0.0'}
    hasBin: true

  tapable@2.2.1:
    resolution: {integrity: sha512-GNzQvQTOIP6RyTfE2Qxb8ZVlNmw0n88vp1szwWRimP02mnTsx3Wtn5qRdqY9w2XduFNUgvOwhNnQsjwCp+kqaQ==}
    engines: {node: '>=6'}

  thenify-all@1.6.0:
    resolution: {integrity: sha512-RNxQH/qI8/t3thXJDwcstUO4zeqo64+Uy/+sNVRBx4Xn2OX+OZ9oP+iJnNFqplFra2ZUVeKCSa2oVWi3T4uVmA==}
    engines: {node: '>=0.8'}

  thenify@3.3.1:
    resolution: {integrity: sha512-RVZSIV5IG10Hk3enotrhvz0T9em6cyHBLkH/YAZuKqd8hRkKhSfCGIcP2KUY0EPxndzANBmNllzWPwak+bheSw==}

  tiny-invariant@1.3.3:
    resolution: {integrity: sha512-+FbBPE1o9QAYvviau/qC5SE3caw21q3xkvWKBtja5vgqOWIHHJ3ioaq1VPfn/Szqctz2bU/oYeKd9/z5BL+PVg==}

  to-regex-range@5.0.1:
    resolution: {integrity: sha512-65P7iz6X5yEr1cwcgvQxbbIw7Uk3gOy5dIdtZ4rDveLqhrdJP+Li/Hx6tyK0NEb+2GCyneCMJiGqrADCSNk8sQ==}
    engines: {node: '>=8.0'}

  ts-api-utils@2.0.0:
    resolution: {integrity: sha512-xCt/TOAc+EOHS1XPnijD3/yzpH6qg2xppZO1YDqGoVsNXfQfzHpOdNuXwrwOU8u4ITXJyDCTyt8w5g1sZv9ynQ==}
    engines: {node: '>=18.12'}
    peerDependencies:
      typescript: '>=4.8.4'

  ts-interface-checker@0.1.13:
    resolution: {integrity: sha512-Y/arvbn+rrz3JCKl9C4kVNfTfSm2/mEp5FSz5EsZSANGPSlQrpRI5M4PKF+mJnE52jOO90PnPSc3Ur3bTQw0gA==}

  ts-morph@18.0.0:
    resolution: {integrity: sha512-Kg5u0mk19PIIe4islUI/HWRvm9bC1lHejK4S0oh1zaZ77TMZAEmQC0sHQYiu2RgCQFZKXz1fMVi/7nOOeirznA==}

  tsconfig-paths@3.15.0:
    resolution: {integrity: sha512-2Ac2RgzDe/cn48GvOe3M+o82pEFewD3UPbyoUHHdKasHwJKjds4fLXWf/Ux5kATBKN20oaFGu+jbElp1pos0mg==}

  tsconfig-paths@4.2.0:
    resolution: {integrity: sha512-NoZ4roiN7LnbKn9QqE1amc9DJfzvZXxF4xDavcOWt1BPkdx+m+0gJuPM+S0vCe7zTJMYUP0R8pO2XMr+Y8oLIg==}
    engines: {node: '>=6'}

  tslib@2.8.1:
    resolution: {integrity: sha512-oJFu94HQb+KVduSUQL7wnpmqnfmLsOA/nAh6b6EH0wCEoK0/mPeXU6c3wKDV83MkOuHPRHtSXKKU99IBazS/2w==}

  tsparticles-basic@2.12.0:
    resolution: {integrity: sha512-pN6FBpL0UsIUXjYbiui5+IVsbIItbQGOlwyGV55g6IYJBgdTNXgFX0HRYZGE9ZZ9psEXqzqwLM37zvWnb5AG9g==}
    deprecated: starting from tsparticles v3 the packages are now moved to @tsparticles/package-name instead of tsparticles-package-name

  tsparticles-engine@2.12.0:
    resolution: {integrity: sha512-ZjDIYex6jBJ4iMc9+z0uPe7SgBnmb6l+EJm83MPIsOny9lPpetMsnw/8YJ3xdxn8hV+S3myTpTN1CkOVmFv0QQ==}
    deprecated: starting from tsparticles v3 the packages are now moved to @tsparticles/package-name instead of tsparticles-package-name

  tsparticles-interaction-external-attract@2.12.0:
    resolution: {integrity: sha512-0roC6D1QkFqMVomcMlTaBrNVjVOpyNzxIUsjMfshk2wUZDAvTNTuWQdUpmsLS4EeSTDN3rzlGNnIuuUQqyBU5w==}
    deprecated: starting from tsparticles v3 the packages are now moved to @tsparticles/package-name instead of tsparticles-package-name

  tsparticles-interaction-external-bounce@2.12.0:
    resolution: {integrity: sha512-MMcqKLnQMJ30hubORtdq+4QMldQ3+gJu0bBYsQr9BsThsh8/V0xHc1iokZobqHYVP5tV77mbFBD8Z7iSCf0TMQ==}
    deprecated: starting from tsparticles v3 the packages are now moved to @tsparticles/package-name instead of tsparticles-package-name

  tsparticles-interaction-external-bubble@2.12.0:
    resolution: {integrity: sha512-5kImCSCZlLNccXOHPIi2Yn+rQWTX3sEa/xCHwXW19uHxtILVJlnAweayc8+Zgmb7mo0DscBtWVFXHPxrVPFDUA==}
    deprecated: starting from tsparticles v3 the packages are now moved to @tsparticles/package-name instead of tsparticles-package-name

  tsparticles-interaction-external-connect@2.12.0:
    resolution: {integrity: sha512-ymzmFPXz6AaA1LAOL5Ihuy7YSQEW8MzuSJzbd0ES13U8XjiU3HlFqlH6WGT1KvXNw6WYoqrZt0T3fKxBW3/C3A==}
    deprecated: starting from tsparticles v3 the packages are now moved to @tsparticles/package-name instead of tsparticles-package-name

  tsparticles-interaction-external-grab@2.12.0:
    resolution: {integrity: sha512-iQF/A947hSfDNqAjr49PRjyQaeRkYgTYpfNmAf+EfME8RsbapeP/BSyF6mTy0UAFC0hK2A2Hwgw72eT78yhXeQ==}
    deprecated: starting from tsparticles v3 the packages are now moved to @tsparticles/package-name instead of tsparticles-package-name

  tsparticles-interaction-external-pause@2.12.0:
    resolution: {integrity: sha512-4SUikNpsFROHnRqniL+uX2E388YTtfRWqqqZxRhY0BrijH4z04Aii3YqaGhJxfrwDKkTQlIoM2GbFT552QZWjw==}
    deprecated: starting from tsparticles v3 the packages are now moved to @tsparticles/package-name instead of tsparticles-package-name

  tsparticles-interaction-external-push@2.12.0:
    resolution: {integrity: sha512-kqs3V0dgDKgMoeqbdg+cKH2F+DTrvfCMrPF1MCCUpBCqBiH+TRQpJNNC86EZYHfNUeeLuIM3ttWwIkk2hllR/Q==}
    deprecated: starting from tsparticles v3 the packages are now moved to @tsparticles/package-name instead of tsparticles-package-name

  tsparticles-interaction-external-remove@2.12.0:
    resolution: {integrity: sha512-2eNIrv4m1WB2VfSVj46V2L/J9hNEZnMgFc+A+qmy66C8KzDN1G8aJUAf1inW8JVc0lmo5+WKhzex4X0ZSMghBg==}
    deprecated: starting from tsparticles v3 the packages are now moved to @tsparticles/package-name instead of tsparticles-package-name

  tsparticles-interaction-external-repulse@2.12.0:
    resolution: {integrity: sha512-rSzdnmgljeBCj5FPp4AtGxOG9TmTsK3AjQW0vlyd1aG2O5kSqFjR+FuT7rfdSk9LEJGH5SjPFE6cwbuy51uEWA==}
    deprecated: starting from tsparticles v3 the packages are now moved to @tsparticles/package-name instead of tsparticles-package-name

  tsparticles-interaction-external-slow@2.12.0:
    resolution: {integrity: sha512-2IKdMC3om7DttqyroMtO//xNdF0NvJL/Lx7LDo08VpfTgJJozxU+JAUT8XVT7urxhaDzbxSSIROc79epESROtA==}
    deprecated: starting from tsparticles v3 the packages are now moved to @tsparticles/package-name instead of tsparticles-package-name

  tsparticles-interaction-particles-attract@2.12.0:
    resolution: {integrity: sha512-Hl8qwuwF9aLq3FOkAW+Zomu7Gb8IKs6Y3tFQUQScDmrrSCaeRt2EGklAiwgxwgntmqzL7hbMWNx06CHHcUQKdQ==}
    deprecated: starting from tsparticles v3 the packages are now moved to @tsparticles/package-name instead of tsparticles-package-name

  tsparticles-interaction-particles-collisions@2.12.0:
    resolution: {integrity: sha512-Se9nPWlyPxdsnHgR6ap4YUImAu3W5MeGKJaQMiQpm1vW8lSMOUejI1n1ioIaQth9weKGKnD9rvcNn76sFlzGBA==}
    deprecated: starting from tsparticles v3 the packages are now moved to @tsparticles/package-name instead of tsparticles-package-name

  tsparticles-interaction-particles-links@2.12.0:
    resolution: {integrity: sha512-e7I8gRs4rmKfcsHONXMkJnymRWpxHmeaJIo4g2NaDRjIgeb2AcJSWKWZvrsoLnm7zvaf/cMQlbN6vQwCixYq3A==}
    deprecated: starting from tsparticles v3 the packages are now moved to @tsparticles/package-name instead of tsparticles-package-name

  tsparticles-move-base@2.12.0:
    resolution: {integrity: sha512-oSogCDougIImq+iRtIFJD0YFArlorSi8IW3HD2gO3USkH+aNn3ZqZNTqp321uB08K34HpS263DTbhLHa/D6BWw==}
    deprecated: starting from tsparticles v3 the packages are now moved to @tsparticles/package-name instead of tsparticles-package-name

  tsparticles-move-parallax@2.12.0:
    resolution: {integrity: sha512-58CYXaX8Ih5rNtYhpnH0YwU4Ks7gVZMREGUJtmjhuYN+OFr9FVdF3oDIJ9N6gY5a5AnAKz8f5j5qpucoPRcYrQ==}
    deprecated: starting from tsparticles v3 the packages are now moved to @tsparticles/package-name instead of tsparticles-package-name

  tsparticles-particles.js@2.12.0:
    resolution: {integrity: sha512-LyOuvYdhbUScmA4iDgV3LxA0HzY1DnOwQUy3NrPYO393S2YwdDjdwMod6Btq7EBUjg9FVIh+sZRizgV5elV2dg==}
    deprecated: starting from tsparticles v3 the packages are now moved to @tsparticles/package-name instead of tsparticles-package-name

  tsparticles-plugin-easing-quad@2.12.0:
    resolution: {integrity: sha512-2mNqez5pydDewMIUWaUhY5cNQ80IUOYiujwG6qx9spTq1D6EEPLbRNAEL8/ecPdn2j1Um3iWSx6lo340rPkv4Q==}
    deprecated: starting from tsparticles v3 the packages are now moved to @tsparticles/package-name instead of tsparticles-package-name

  tsparticles-shape-circle@2.12.0:
    resolution: {integrity: sha512-L6OngbAlbadG7b783x16ns3+SZ7i0SSB66M8xGa5/k+YcY7zm8zG0uPt1Hd+xQDR2aNA3RngVM10O23/Lwk65Q==}
    deprecated: starting from tsparticles v3 the packages are now moved to @tsparticles/package-name instead of tsparticles-package-name

  tsparticles-shape-image@2.12.0:
    resolution: {integrity: sha512-iCkSdUVa40DxhkkYjYuYHr9MJGVw+QnQuN5UC+e/yBgJQY+1tQL8UH0+YU/h0GHTzh5Sm+y+g51gOFxHt1dj7Q==}
    deprecated: starting from tsparticles v3 the packages are now moved to @tsparticles/package-name instead of tsparticles-package-name

  tsparticles-shape-line@2.12.0:
    resolution: {integrity: sha512-RcpKmmpKlk+R8mM5wA2v64Lv1jvXtU4SrBDv3vbdRodKbKaWGGzymzav1Q0hYyDyUZgplEK/a5ZwrfrOwmgYGA==}
    deprecated: starting from tsparticles v3 the packages are now moved to @tsparticles/package-name instead of tsparticles-package-name

  tsparticles-shape-polygon@2.12.0:
    resolution: {integrity: sha512-5YEy7HVMt1Obxd/jnlsjajchAlYMr9eRZWN+lSjcFSH6Ibra7h59YuJVnwxOxAobpijGxsNiBX0PuGQnB47pmA==}
    deprecated: starting from tsparticles v3 the packages are now moved to @tsparticles/package-name instead of tsparticles-package-name

  tsparticles-shape-square@2.12.0:
    resolution: {integrity: sha512-33vfajHqmlODKaUzyPI/aVhnAOT09V7nfEPNl8DD0cfiNikEuPkbFqgJezJuE55ebtVo7BZPDA9o7GYbWxQNuw==}
    deprecated: starting from tsparticles v3 the packages are now moved to @tsparticles/package-name instead of tsparticles-package-name

  tsparticles-shape-star@2.12.0:
    resolution: {integrity: sha512-4sfG/BBqm2qBnPLASl2L5aBfCx86cmZLXeh49Un+TIR1F5Qh4XUFsahgVOG0vkZQa+rOsZPEH04xY5feWmj90g==}
    deprecated: starting from tsparticles v3 the packages are now moved to @tsparticles/package-name instead of tsparticles-package-name

  tsparticles-shape-text@2.12.0:
    resolution: {integrity: sha512-v2/FCA+hyTbDqp2ymFOe97h/NFb2eezECMrdirHWew3E3qlvj9S/xBibjbpZva2gnXcasBwxn0+LxKbgGdP0rA==}
    deprecated: starting from tsparticles v3 the packages are now moved to @tsparticles/package-name instead of tsparticles-package-name

  tsparticles-slim@2.12.0:
    resolution: {integrity: sha512-27w9aGAAAPKHvP4LHzWFpyqu7wKyulayyaZ/L6Tuuejy4KP4BBEB4rY5GG91yvAPsLtr6rwWAn3yS+uxnBDpkA==}
    deprecated: starting from tsparticles v3 the packages are now moved to @tsparticles/package-name instead of tsparticles-package-name

  tsparticles-updater-color@2.12.0:
    resolution: {integrity: sha512-KcG3a8zd0f8CTiOrylXGChBrjhKcchvDJjx9sp5qpwQK61JlNojNCU35xoaSk2eEHeOvFjh0o3CXWUmYPUcBTQ==}
    deprecated: starting from tsparticles v3 the packages are now moved to @tsparticles/package-name instead of tsparticles-package-name

  tsparticles-updater-life@2.12.0:
    resolution: {integrity: sha512-J7RWGHAZkowBHpcLpmjKsxwnZZJ94oGEL2w+wvW1/+ZLmAiFFF6UgU0rHMC5CbHJT4IPx9cbkYMEHsBkcRJ0Bw==}
    deprecated: starting from tsparticles v3 the packages are now moved to @tsparticles/package-name instead of tsparticles-package-name

  tsparticles-updater-opacity@2.12.0:
    resolution: {integrity: sha512-YUjMsgHdaYi4HN89LLogboYcCi1o9VGo21upoqxq19yRy0hRCtx2NhH22iHF/i5WrX6jqshN0iuiiNefC53CsA==}
    deprecated: starting from tsparticles v3 the packages are now moved to @tsparticles/package-name instead of tsparticles-package-name

  tsparticles-updater-out-modes@2.12.0:
    resolution: {integrity: sha512-owBp4Gk0JNlSrmp12XVEeBroDhLZU+Uq3szbWlHGSfcR88W4c/0bt0FiH5bHUqORIkw+m8O56hCjbqwj69kpOQ==}
    deprecated: starting from tsparticles v3 the packages are now moved to @tsparticles/package-name instead of tsparticles-package-name

  tsparticles-updater-rotate@2.12.0:
    resolution: {integrity: sha512-waOFlGFmEZOzsQg4C4VSejNVXGf4dMf3fsnQrEROASGf1FCd8B6WcZau7JtXSTFw0OUGuk8UGz36ETWN72DkCw==}
    deprecated: starting from tsparticles v3 the packages are now moved to @tsparticles/package-name instead of tsparticles-package-name

  tsparticles-updater-size@2.12.0:
    resolution: {integrity: sha512-B0yRdEDd/qZXCGDL/ussHfx5YJ9UhTqNvmS5X2rR2hiZhBAE2fmsXLeWkdtF2QusjPeEqFDxrkGiLOsh6poqRA==}
    deprecated: starting from tsparticles v3 the packages are now moved to @tsparticles/package-name instead of tsparticles-package-name

  tsparticles-updater-stroke-color@2.12.0:
    resolution: {integrity: sha512-MPou1ZDxsuVq6SN1fbX+aI5yrs6FyP2iPCqqttpNbWyL+R6fik1rL0ab/x02B57liDXqGKYomIbBQVP3zUTW1A==}
    deprecated: starting from tsparticles v3 the packages are now moved to @tsparticles/package-name instead of tsparticles-package-name

  type-check@0.4.0:
    resolution: {integrity: sha512-XleUoc9uwGXqjWwXaUTZAmzMcFZ5858QA2vvx1Ur5xIcixXIP+8LnFDgRplU30us6teqdlskFfu+ae4K79Ooew==}
    engines: {node: '>= 0.8.0'}

  typed-array-buffer@1.0.3:
    resolution: {integrity: sha512-nAYYwfY3qnzX30IkA6AQZjVbtK6duGontcQm1WSG1MD94YLqK0515GNApXkoxKOWMusVssAHWLh9SeaoefYFGw==}
    engines: {node: '>= 0.4'}

  typed-array-byte-length@1.0.3:
    resolution: {integrity: sha512-BaXgOuIxz8n8pIq3e7Atg/7s+DpiYrxn4vdot3w9KbnBhcRQq6o3xemQdIfynqSeXeDrF32x+WvfzmOjPiY9lg==}
    engines: {node: '>= 0.4'}

  typed-array-byte-offset@1.0.4:
    resolution: {integrity: sha512-bTlAFB/FBYMcuX81gbL4OcpH5PmlFHqlCCpAl8AlEzMz5k53oNDvN8p1PNOWLEmI2x4orp3raOFB51tv9X+MFQ==}
    engines: {node: '>= 0.4'}

  typed-array-length@1.0.7:
    resolution: {integrity: sha512-3KS2b+kL7fsuk/eJZ7EQdnEmQoaho/r6KUef7hxvltNA5DR8NAUM+8wJMbJyZ4G9/7i3v5zPBIMN5aybAh2/Jg==}
    engines: {node: '>= 0.4'}

  typescript@5.7.3:
    resolution: {integrity: sha512-84MVSjMEHP+FQRPy3pX9sTVV/INIex71s9TL2Gm5FG/WG1SqXeKyZ0k7/blY/4FdOzI12CBy1vGc4og/eus0fw==}
    engines: {node: '>=14.17'}
    hasBin: true

  unbox-primitive@1.1.0:
    resolution: {integrity: sha512-nWJ91DjeOkej/TA8pXQ3myruKpKEYgqvpw9lz4OPHj/NWFNluYrjbz9j01CJ8yKQd2g4jFoOkINCTW2I5LEEyw==}
    engines: {node: '>= 0.4'}

  undici-types@6.19.8:
    resolution: {integrity: sha512-ve2KP6f/JnbPBFyobGHuerC9g1FYGn/F8n1LWTwNxCEzd6IfqTwUQcNXgEtmmQ6DlRrC1hrSrBnCZPokRrDHjw==}

  universalify@2.0.1:
    resolution: {integrity: sha512-gptHNQghINnc/vTGIk0SOFGFNXw7JVrlRUtConJRlvaw6DuX0wO5Jeko9sWrMBhh+PsYAZ7oXAiOnf/UKogyiw==}
    engines: {node: '>= 10.0.0'}

  update-browserslist-db@1.1.2:
    resolution: {integrity: sha512-PPypAm5qvlD7XMZC3BujecnaOxwhrtoFR+Dqkk5Aa/6DssiH0ibKoketaj9w8LP7Bont1rYeoV5plxD7RTEPRg==}
    hasBin: true
    peerDependencies:
      browserslist: '>= 4.21.0'

  uri-js@4.4.1:
    resolution: {integrity: sha512-7rKUyy33Q1yc98pQ1DAmLtwX109F7TIfWlW1Ydo8Wl1ii1SeHieeh0HHfPeL2fMXK6z0s8ecKs9frCuLJvndBg==}

  util-deprecate@1.0.2:
    resolution: {integrity: sha512-EPD5q1uXyFxJpCrLnCc1nHnq3gOa6DZBocAIiI2TaSCA7VCJ1UJDMagCzIkXNsUYfD1daK//LTEQ8xiIbrHtcw==}

  wcwidth@1.0.1:
    resolution: {integrity: sha512-XHPEwS0q6TaxcvG85+8EYkbiCux2XtWG2mkc47Ng2A77BQu9+DqIOJldST4HgPkuea7dvKSj5VgX3P1d4rW8Tg==}

  web-streams-polyfill@3.3.3:
    resolution: {integrity: sha512-d2JWLCivmZYTSIoge9MsgFCZrt571BikcWGYkjC1khllbTeDlGqZ2D8vD8E/lJa8WGWbb7Plm8/XJYV7IJHZZw==}
    engines: {node: '>= 8'}

  which-boxed-primitive@1.1.1:
    resolution: {integrity: sha512-TbX3mj8n0odCBFVlY8AxkqcHASw3L60jIuF8jFP78az3C2YhmGvqbHBpAjTRH2/xqYunrJ9g1jSyjCjpoWzIAA==}
    engines: {node: '>= 0.4'}

  which-builtin-type@1.2.1:
    resolution: {integrity: sha512-6iBczoX+kDQ7a3+YJBnh3T+KZRxM/iYNPXicqk66/Qfm1b93iu+yOImkg0zHbj5LNOcNv1TEADiZ0xa34B4q6Q==}
    engines: {node: '>= 0.4'}

  which-collection@1.0.2:
    resolution: {integrity: sha512-K4jVyjnBdgvc86Y6BkaLZEN933SwYOuBFkdmBu9ZfkcAbdVbpITnDmjvZ/aQjRXQrv5EPkTnD1s39GiiqbngCw==}
    engines: {node: '>= 0.4'}

  which-typed-array@1.1.18:
    resolution: {integrity: sha512-qEcY+KJYlWyLH9vNbsr6/5j59AXk5ni5aakf8ldzBvGde6Iz4sxZGkJyWSAueTG7QhOvNRYb1lDdFmL5Td0QKA==}
    engines: {node: '>= 0.4'}

  which@2.0.2:
    resolution: {integrity: sha512-BLI3Tl1TW3Pvl70l3yq3Y64i+awpwXqsGBYWkkqMtnbXgrMD+yj7rhW0kuEDxzJaYXGjEW5ogapKNMEKNMjibA==}
    engines: {node: '>= 8'}
    hasBin: true

  word-wrap@1.2.5:
    resolution: {integrity: sha512-BN22B5eaMMI9UMtjrGd5g5eCYPpCPDUy0FJXbYsaT5zYxjFOckS53SQDE3pWkVoWpHXVb3BrYcEN4Twa55B5cA==}
    engines: {node: '>=0.10.0'}

  wrap-ansi@7.0.0:
    resolution: {integrity: sha512-YVGIj2kamLSTxw6NsZjoBxfSwsn0ycdesmc4p+Q21c5zPuZ1pl+NfxVdxPtdHvmNVOQ6XSYG4AUtyt/Fi7D16Q==}
    engines: {node: '>=10'}

  wrap-ansi@8.1.0:
    resolution: {integrity: sha512-si7QWI6zUMq56bESFvagtmzMdGOtoxfR+Sez11Mobfc7tm+VkUckk9bW2UeffTGVUbOksxmSw0AA2gs8g71NCQ==}
    engines: {node: '>=12'}

  yallist@3.1.1:
    resolution: {integrity: sha512-a4UGQaWPH59mOXUYnAG2ewncQS4i4F43Tv3JoAM+s2VDAmS9NsK8GpDMLrCHPksFT7h3K6TOoUNn2pb7RoXx4g==}

  yaml@2.7.0:
    resolution: {integrity: sha512-+hSoy/QHluxmC9kCIJyL/uyFmLmc+e5CFR5Wa+bpIhIj85LVb9ZH2nVnqrHoSvKogwODv0ClqZkmiSSaIH5LTA==}
    engines: {node: '>= 14'}
    hasBin: true

  yocto-queue@0.1.0:
    resolution: {integrity: sha512-rVksvsnNCdJ/ohGc6xgPwyN8eheCxsiLM8mxuE/t/mOVqJewPuO1miLpTHQiRgTKCLexL4MeAFVagts7HmNZ2Q==}
    engines: {node: '>=10'}

  zod@3.24.1:
    resolution: {integrity: sha512-muH7gBL9sI1nciMZV67X5fTKKBLtwpZ5VBp1vsOQzj1MhrBZ4wlVCm3gedKZWLp0Oyel8sIGfeiz54Su+OVT+A==}

  zustand@5.0.3:
    resolution: {integrity: sha512-14fwWQtU3pH4dE0dOpdMiWjddcH+QzKIgk1cl8epwSE7yag43k/AD/m4L6+K7DytAOr9gGBe3/EXj9g7cdostg==}
    engines: {node: '>=12.20.0'}
    peerDependencies:
      '@types/react': '>=18.0.0'
      immer: '>=9.0.6'
      react: '>=18.0.0'
      use-sync-external-store: '>=1.2.0'
    peerDependenciesMeta:
      '@types/react':
        optional: true
      immer:
        optional: true
      react:
        optional: true
      use-sync-external-store:
        optional: true

snapshots:

  '@alloc/quick-lru@5.2.0': {}

  '@ampproject/remapping@2.3.0':
    dependencies:
      '@jridgewell/gen-mapping': 0.3.8
      '@jridgewell/trace-mapping': 0.3.25

  '@antfu/ni@0.21.12': {}

  '@babel/code-frame@7.26.2':
    dependencies:
      '@babel/helper-validator-identifier': 7.25.9
      js-tokens: 4.0.0
      picocolors: 1.1.1

  '@babel/compat-data@7.26.5': {}

  '@babel/core@7.26.7':
    dependencies:
      '@ampproject/remapping': 2.3.0
      '@babel/code-frame': 7.26.2
      '@babel/generator': 7.26.5
      '@babel/helper-compilation-targets': 7.26.5
      '@babel/helper-module-transforms': 7.26.0(@babel/core@7.26.7)
      '@babel/helpers': 7.26.7
      '@babel/parser': 7.26.7
      '@babel/template': 7.25.9
      '@babel/traverse': 7.26.7
      '@babel/types': 7.26.7
      convert-source-map: 2.0.0
      debug: 4.4.0
      gensync: 1.0.0-beta.2
      json5: 2.2.3
      semver: 6.3.1
    transitivePeerDependencies:
      - supports-color

  '@babel/generator@7.26.5':
    dependencies:
      '@babel/parser': 7.26.7
      '@babel/types': 7.26.7
      '@jridgewell/gen-mapping': 0.3.8
      '@jridgewell/trace-mapping': 0.3.25
      jsesc: 3.1.0

  '@babel/helper-annotate-as-pure@7.25.9':
    dependencies:
      '@babel/types': 7.26.7

  '@babel/helper-compilation-targets@7.26.5':
    dependencies:
      '@babel/compat-data': 7.26.5
      '@babel/helper-validator-option': 7.25.9
      browserslist: 4.24.4
      lru-cache: 5.1.1
      semver: 6.3.1

  '@babel/helper-create-class-features-plugin@7.25.9(@babel/core@7.26.7)':
    dependencies:
      '@babel/core': 7.26.7
      '@babel/helper-annotate-as-pure': 7.25.9
      '@babel/helper-member-expression-to-functions': 7.25.9
      '@babel/helper-optimise-call-expression': 7.25.9
      '@babel/helper-replace-supers': 7.26.5(@babel/core@7.26.7)
      '@babel/helper-skip-transparent-expression-wrappers': 7.25.9
      '@babel/traverse': 7.26.7
      semver: 6.3.1
    transitivePeerDependencies:
      - supports-color

  '@babel/helper-member-expression-to-functions@7.25.9':
    dependencies:
      '@babel/traverse': 7.26.7
      '@babel/types': 7.26.7
    transitivePeerDependencies:
      - supports-color

  '@babel/helper-module-imports@7.25.9':
    dependencies:
      '@babel/traverse': 7.26.7
      '@babel/types': 7.26.7
    transitivePeerDependencies:
      - supports-color

  '@babel/helper-module-transforms@7.26.0(@babel/core@7.26.7)':
    dependencies:
      '@babel/core': 7.26.7
      '@babel/helper-module-imports': 7.25.9
      '@babel/helper-validator-identifier': 7.25.9
      '@babel/traverse': 7.26.7
    transitivePeerDependencies:
      - supports-color

  '@babel/helper-optimise-call-expression@7.25.9':
    dependencies:
      '@babel/types': 7.26.7

  '@babel/helper-plugin-utils@7.26.5': {}

  '@babel/helper-replace-supers@7.26.5(@babel/core@7.26.7)':
    dependencies:
      '@babel/core': 7.26.7
      '@babel/helper-member-expression-to-functions': 7.25.9
      '@babel/helper-optimise-call-expression': 7.25.9
      '@babel/traverse': 7.26.7
    transitivePeerDependencies:
      - supports-color

  '@babel/helper-skip-transparent-expression-wrappers@7.25.9':
    dependencies:
      '@babel/traverse': 7.26.7
      '@babel/types': 7.26.7
    transitivePeerDependencies:
      - supports-color

  '@babel/helper-string-parser@7.25.9': {}

  '@babel/helper-validator-identifier@7.25.9': {}

  '@babel/helper-validator-option@7.25.9': {}

  '@babel/helpers@7.26.7':
    dependencies:
      '@babel/template': 7.25.9
      '@babel/types': 7.26.7

  '@babel/parser@7.26.7':
    dependencies:
      '@babel/types': 7.26.7

  '@babel/plugin-syntax-typescript@7.25.9(@babel/core@7.26.7)':
    dependencies:
      '@babel/core': 7.26.7
      '@babel/helper-plugin-utils': 7.26.5

  '@babel/plugin-transform-typescript@7.26.7(@babel/core@7.26.7)':
    dependencies:
      '@babel/core': 7.26.7
      '@babel/helper-annotate-as-pure': 7.25.9
      '@babel/helper-create-class-features-plugin': 7.25.9(@babel/core@7.26.7)
      '@babel/helper-plugin-utils': 7.26.5
      '@babel/helper-skip-transparent-expression-wrappers': 7.25.9
      '@babel/plugin-syntax-typescript': 7.25.9(@babel/core@7.26.7)
    transitivePeerDependencies:
      - supports-color

  '@babel/template@7.25.9':
    dependencies:
      '@babel/code-frame': 7.26.2
      '@babel/parser': 7.26.7
      '@babel/types': 7.26.7

  '@babel/traverse@7.26.7':
    dependencies:
      '@babel/code-frame': 7.26.2
      '@babel/generator': 7.26.5
      '@babel/parser': 7.26.7
      '@babel/template': 7.25.9
      '@babel/types': 7.26.7
      debug: 4.4.0
      globals: 11.12.0
    transitivePeerDependencies:
      - supports-color

  '@babel/types@7.26.7':
    dependencies:
      '@babel/helper-string-parser': 7.25.9
      '@babel/helper-validator-identifier': 7.25.9

  '@emnapi/runtime@1.3.1':
    dependencies:
      tslib: 2.8.1
    optional: true

  '@eslint-community/eslint-utils@4.4.1(eslint@9.18.0(jiti@1.21.7))':
    dependencies:
      eslint: 9.18.0(jiti@1.21.7)
      eslint-visitor-keys: 3.4.3

  '@eslint-community/regexpp@4.12.1': {}

  '@eslint/config-array@0.19.1':
    dependencies:
      '@eslint/object-schema': 2.1.5
      debug: 4.4.0
      minimatch: 3.1.2
    transitivePeerDependencies:
      - supports-color

  '@eslint/core@0.10.0':
    dependencies:
      '@types/json-schema': 7.0.15

  '@eslint/eslintrc@3.2.0':
    dependencies:
      ajv: 6.12.6
      debug: 4.4.0
      espree: 10.3.0
      globals: 14.0.0
      ignore: 5.3.2
      import-fresh: 3.3.0
      js-yaml: 4.1.0
      minimatch: 3.1.2
      strip-json-comments: 3.1.1
    transitivePeerDependencies:
      - supports-color

  '@eslint/js@9.18.0': {}

  '@eslint/object-schema@2.1.5': {}

  '@eslint/plugin-kit@0.2.5':
    dependencies:
      '@eslint/core': 0.10.0
      levn: 0.4.1

  '@hookform/resolvers@3.10.0(react-hook-form@7.54.2(react@19.0.0))':
    dependencies:
      react-hook-form: 7.54.2(react@19.0.0)

  '@humanfs/core@0.19.1': {}

  '@humanfs/node@0.16.6':
    dependencies:
      '@humanfs/core': 0.19.1
      '@humanwhocodes/retry': 0.3.1

  '@humanwhocodes/module-importer@1.0.1': {}

  '@humanwhocodes/retry@0.3.1': {}

  '@humanwhocodes/retry@0.4.1': {}

  '@img/sharp-darwin-arm64@0.33.5':
    optionalDependencies:
      '@img/sharp-libvips-darwin-arm64': 1.0.4
    optional: true

  '@img/sharp-darwin-x64@0.33.5':
    optionalDependencies:
      '@img/sharp-libvips-darwin-x64': 1.0.4
    optional: true

  '@img/sharp-libvips-darwin-arm64@1.0.4':
    optional: true

  '@img/sharp-libvips-darwin-x64@1.0.4':
    optional: true

  '@img/sharp-libvips-linux-arm64@1.0.4':
    optional: true

  '@img/sharp-libvips-linux-arm@1.0.5':
    optional: true

  '@img/sharp-libvips-linux-s390x@1.0.4':
    optional: true

  '@img/sharp-libvips-linux-x64@1.0.4':
    optional: true

  '@img/sharp-libvips-linuxmusl-arm64@1.0.4':
    optional: true

  '@img/sharp-libvips-linuxmusl-x64@1.0.4':
    optional: true

  '@img/sharp-linux-arm64@0.33.5':
    optionalDependencies:
      '@img/sharp-libvips-linux-arm64': 1.0.4
    optional: true

  '@img/sharp-linux-arm@0.33.5':
    optionalDependencies:
      '@img/sharp-libvips-linux-arm': 1.0.5
    optional: true

  '@img/sharp-linux-s390x@0.33.5':
    optionalDependencies:
      '@img/sharp-libvips-linux-s390x': 1.0.4
    optional: true

  '@img/sharp-linux-x64@0.33.5':
    optionalDependencies:
      '@img/sharp-libvips-linux-x64': 1.0.4
    optional: true

  '@img/sharp-linuxmusl-arm64@0.33.5':
    optionalDependencies:
      '@img/sharp-libvips-linuxmusl-arm64': 1.0.4
    optional: true

  '@img/sharp-linuxmusl-x64@0.33.5':
    optionalDependencies:
      '@img/sharp-libvips-linuxmusl-x64': 1.0.4
    optional: true

  '@img/sharp-wasm32@0.33.5':
    dependencies:
      '@emnapi/runtime': 1.3.1
    optional: true

  '@img/sharp-win32-ia32@0.33.5':
    optional: true

  '@img/sharp-win32-x64@0.33.5':
    optional: true

  '@isaacs/cliui@8.0.2':
    dependencies:
      string-width: 5.1.2
      string-width-cjs: string-width@4.2.3
      strip-ansi: 7.1.0
      strip-ansi-cjs: strip-ansi@6.0.1
      wrap-ansi: 8.1.0
      wrap-ansi-cjs: wrap-ansi@7.0.0

  '@jridgewell/gen-mapping@0.3.8':
    dependencies:
      '@jridgewell/set-array': 1.2.1
      '@jridgewell/sourcemap-codec': 1.5.0
      '@jridgewell/trace-mapping': 0.3.25

  '@jridgewell/resolve-uri@3.1.2': {}

  '@jridgewell/set-array@1.2.1': {}

  '@jridgewell/sourcemap-codec@1.5.0': {}

  '@jridgewell/trace-mapping@0.3.25':
    dependencies:
      '@jridgewell/resolve-uri': 3.1.2
      '@jridgewell/sourcemap-codec': 1.5.0

  '@next/env@15.1.4': {}

  '@next/eslint-plugin-next@15.1.4':
    dependencies:
      fast-glob: 3.3.1

  '@next/swc-darwin-arm64@15.1.4':
    optional: true

  '@next/swc-darwin-x64@15.1.4':
    optional: true

  '@next/swc-linux-arm64-gnu@15.1.4':
    optional: true

  '@next/swc-linux-arm64-musl@15.1.4':
    optional: true

  '@next/swc-linux-x64-gnu@15.1.4':
    optional: true

  '@next/swc-linux-x64-musl@15.1.4':
    optional: true

  '@next/swc-win32-arm64-msvc@15.1.4':
    optional: true

  '@next/swc-win32-x64-msvc@15.1.4':
    optional: true

  '@nodelib/fs.scandir@2.1.5':
    dependencies:
      '@nodelib/fs.stat': 2.0.5
      run-parallel: 1.2.0

  '@nodelib/fs.stat@2.0.5': {}

  '@nodelib/fs.walk@1.2.8':
    dependencies:
      '@nodelib/fs.scandir': 2.1.5
      fastq: 1.18.0

  '@nolyfill/is-core-module@1.0.39': {}

  '@pkgjs/parseargs@0.11.0':
    optional: true

  '@radix-ui/number@1.1.0': {}

  '@radix-ui/primitive@1.1.1': {}

  '@radix-ui/react-avatar@1.1.2(@types/react-dom@19.0.3(@types/react@19.0.6))(@types/react@19.0.6)(react-dom@19.0.0(react@19.0.0))(react@19.0.0)':
    dependencies:
      '@radix-ui/react-context': 1.1.1(@types/react@19.0.6)(react@19.0.0)
      '@radix-ui/react-primitive': 2.0.1(@types/react-dom@19.0.3(@types/react@19.0.6))(@types/react@19.0.6)(react-dom@19.0.0(react@19.0.0))(react@19.0.0)
      '@radix-ui/react-use-callback-ref': 1.1.0(@types/react@19.0.6)(react@19.0.0)
      '@radix-ui/react-use-layout-effect': 1.1.0(@types/react@19.0.6)(react@19.0.0)
      react: 19.0.0
      react-dom: 19.0.0(react@19.0.0)
    optionalDependencies:
      '@types/react': 19.0.6
      '@types/react-dom': 19.0.3(@types/react@19.0.6)

  '@radix-ui/react-checkbox@1.1.3(@types/react-dom@19.0.3(@types/react@19.0.6))(@types/react@19.0.6)(react-dom@19.0.0(react@19.0.0))(react@19.0.0)':
    dependencies:
      '@radix-ui/primitive': 1.1.1
      '@radix-ui/react-compose-refs': 1.1.1(@types/react@19.0.6)(react@19.0.0)
      '@radix-ui/react-context': 1.1.1(@types/react@19.0.6)(react@19.0.0)
      '@radix-ui/react-presence': 1.1.2(@types/react-dom@19.0.3(@types/react@19.0.6))(@types/react@19.0.6)(react-dom@19.0.0(react@19.0.0))(react@19.0.0)
      '@radix-ui/react-primitive': 2.0.1(@types/react-dom@19.0.3(@types/react@19.0.6))(@types/react@19.0.6)(react-dom@19.0.0(react@19.0.0))(react@19.0.0)
      '@radix-ui/react-use-controllable-state': 1.1.0(@types/react@19.0.6)(react@19.0.0)
      '@radix-ui/react-use-previous': 1.1.0(@types/react@19.0.6)(react@19.0.0)
      '@radix-ui/react-use-size': 1.1.0(@types/react@19.0.6)(react@19.0.0)
      react: 19.0.0
      react-dom: 19.0.0(react@19.0.0)
    optionalDependencies:
      '@types/react': 19.0.6
      '@types/react-dom': 19.0.3(@types/react@19.0.6)

  '@radix-ui/react-collection@1.1.1(@types/react-dom@19.0.3(@types/react@19.0.6))(@types/react@19.0.6)(react-dom@19.0.0(react@19.0.0))(react@19.0.0)':
    dependencies:
      '@radix-ui/react-compose-refs': 1.1.1(@types/react@19.0.6)(react@19.0.0)
      '@radix-ui/react-context': 1.1.1(@types/react@19.0.6)(react@19.0.0)
      '@radix-ui/react-primitive': 2.0.1(@types/react-dom@19.0.3(@types/react@19.0.6))(@types/react@19.0.6)(react-dom@19.0.0(react@19.0.0))(react@19.0.0)
      '@radix-ui/react-slot': 1.1.1(@types/react@19.0.6)(react@19.0.0)
      react: 19.0.0
      react-dom: 19.0.0(react@19.0.0)
    optionalDependencies:
      '@types/react': 19.0.6
      '@types/react-dom': 19.0.3(@types/react@19.0.6)

  '@radix-ui/react-compose-refs@1.1.1(@types/react@19.0.6)(react@19.0.0)':
    dependencies:
      react: 19.0.0
    optionalDependencies:
      '@types/react': 19.0.6

  '@radix-ui/react-context@1.1.1(@types/react@19.0.6)(react@19.0.0)':
    dependencies:
      react: 19.0.0
    optionalDependencies:
      '@types/react': 19.0.6

  '@radix-ui/react-direction@1.1.0(@types/react@19.0.6)(react@19.0.0)':
    dependencies:
      react: 19.0.0
    optionalDependencies:
      '@types/react': 19.0.6

  '@radix-ui/react-label@2.1.1(@types/react-dom@19.0.3(@types/react@19.0.6))(@types/react@19.0.6)(react-dom@19.0.0(react@19.0.0))(react@19.0.0)':
    dependencies:
      '@radix-ui/react-primitive': 2.0.1(@types/react-dom@19.0.3(@types/react@19.0.6))(@types/react@19.0.6)(react-dom@19.0.0(react@19.0.0))(react@19.0.0)
      react: 19.0.0
      react-dom: 19.0.0(react@19.0.0)
    optionalDependencies:
      '@types/react': 19.0.6
      '@types/react-dom': 19.0.3(@types/react@19.0.6)

  '@radix-ui/react-presence@1.1.2(@types/react-dom@19.0.3(@types/react@19.0.6))(@types/react@19.0.6)(react-dom@19.0.0(react@19.0.0))(react@19.0.0)':
    dependencies:
      '@radix-ui/react-compose-refs': 1.1.1(@types/react@19.0.6)(react@19.0.0)
      '@radix-ui/react-use-layout-effect': 1.1.0(@types/react@19.0.6)(react@19.0.0)
      react: 19.0.0
      react-dom: 19.0.0(react@19.0.0)
    optionalDependencies:
      '@types/react': 19.0.6
      '@types/react-dom': 19.0.3(@types/react@19.0.6)

  '@radix-ui/react-primitive@2.0.1(@types/react-dom@19.0.3(@types/react@19.0.6))(@types/react@19.0.6)(react-dom@19.0.0(react@19.0.0))(react@19.0.0)':
    dependencies:
      '@radix-ui/react-slot': 1.1.1(@types/react@19.0.6)(react@19.0.0)
      react: 19.0.0
      react-dom: 19.0.0(react@19.0.0)
    optionalDependencies:
      '@types/react': 19.0.6
      '@types/react-dom': 19.0.3(@types/react@19.0.6)

<<<<<<< HEAD
  '@radix-ui/react-slider@1.2.2(@types/react-dom@19.0.3(@types/react@19.0.6))(@types/react@19.0.6)(react-dom@19.0.0(react@19.0.0))(react@19.0.0)':
    dependencies:
      '@radix-ui/number': 1.1.0
      '@radix-ui/primitive': 1.1.1
      '@radix-ui/react-collection': 1.1.1(@types/react-dom@19.0.3(@types/react@19.0.6))(@types/react@19.0.6)(react-dom@19.0.0(react@19.0.0))(react@19.0.0)
      '@radix-ui/react-compose-refs': 1.1.1(@types/react@19.0.6)(react@19.0.0)
      '@radix-ui/react-context': 1.1.1(@types/react@19.0.6)(react@19.0.0)
      '@radix-ui/react-direction': 1.1.0(@types/react@19.0.6)(react@19.0.0)
      '@radix-ui/react-primitive': 2.0.1(@types/react-dom@19.0.3(@types/react@19.0.6))(@types/react@19.0.6)(react-dom@19.0.0(react@19.0.0))(react@19.0.0)
      '@radix-ui/react-use-controllable-state': 1.1.0(@types/react@19.0.6)(react@19.0.0)
      '@radix-ui/react-use-layout-effect': 1.1.0(@types/react@19.0.6)(react@19.0.0)
      '@radix-ui/react-use-previous': 1.1.0(@types/react@19.0.6)(react@19.0.0)
      '@radix-ui/react-use-size': 1.1.0(@types/react@19.0.6)(react@19.0.0)
=======
  '@radix-ui/react-separator@1.1.1(@types/react-dom@19.0.3(@types/react@19.0.6))(@types/react@19.0.6)(react-dom@19.0.0(react@19.0.0))(react@19.0.0)':
    dependencies:
      '@radix-ui/react-primitive': 2.0.1(@types/react-dom@19.0.3(@types/react@19.0.6))(@types/react@19.0.6)(react-dom@19.0.0(react@19.0.0))(react@19.0.0)
>>>>>>> c62223bb
      react: 19.0.0
      react-dom: 19.0.0(react@19.0.0)
    optionalDependencies:
      '@types/react': 19.0.6
      '@types/react-dom': 19.0.3(@types/react@19.0.6)

  '@radix-ui/react-slot@1.1.1(@types/react@19.0.6)(react@19.0.0)':
    dependencies:
      '@radix-ui/react-compose-refs': 1.1.1(@types/react@19.0.6)(react@19.0.0)
      react: 19.0.0
    optionalDependencies:
      '@types/react': 19.0.6

  '@radix-ui/react-use-callback-ref@1.1.0(@types/react@19.0.6)(react@19.0.0)':
    dependencies:
      react: 19.0.0
    optionalDependencies:
      '@types/react': 19.0.6

  '@radix-ui/react-use-controllable-state@1.1.0(@types/react@19.0.6)(react@19.0.0)':
    dependencies:
      '@radix-ui/react-use-callback-ref': 1.1.0(@types/react@19.0.6)(react@19.0.0)
      react: 19.0.0
    optionalDependencies:
      '@types/react': 19.0.6

  '@radix-ui/react-use-layout-effect@1.1.0(@types/react@19.0.6)(react@19.0.0)':
    dependencies:
      react: 19.0.0
    optionalDependencies:
      '@types/react': 19.0.6

  '@radix-ui/react-use-previous@1.1.0(@types/react@19.0.6)(react@19.0.0)':
    dependencies:
      react: 19.0.0
    optionalDependencies:
      '@types/react': 19.0.6

  '@radix-ui/react-use-size@1.1.0(@types/react@19.0.6)(react@19.0.0)':
    dependencies:
      '@radix-ui/react-use-layout-effect': 1.1.0(@types/react@19.0.6)(react@19.0.0)
      react: 19.0.0
    optionalDependencies:
      '@types/react': 19.0.6

  '@rtsao/scc@1.1.0': {}

  '@rushstack/eslint-patch@1.10.5': {}

  '@swc/counter@0.1.3': {}

  '@swc/helpers@0.5.15':
    dependencies:
      tslib: 2.8.1

  '@ts-morph/common@0.19.0':
    dependencies:
      fast-glob: 3.3.3
      minimatch: 7.4.6
      mkdirp: 2.1.6
      path-browserify: 1.0.1

  '@types/estree@1.0.6': {}

  '@types/json-schema@7.0.15': {}

  '@types/json5@0.0.29': {}

  '@types/node@20.17.12':
    dependencies:
      undici-types: 6.19.8

  '@types/react-dom@19.0.3(@types/react@19.0.6)':
    dependencies:
      '@types/react': 19.0.6

  '@types/react@19.0.6':
    dependencies:
      csstype: 3.1.3

  '@typescript-eslint/eslint-plugin@8.19.1(@typescript-eslint/parser@8.19.1(eslint@9.18.0(jiti@1.21.7))(typescript@5.7.3))(eslint@9.18.0(jiti@1.21.7))(typescript@5.7.3)':
    dependencies:
      '@eslint-community/regexpp': 4.12.1
      '@typescript-eslint/parser': 8.19.1(eslint@9.18.0(jiti@1.21.7))(typescript@5.7.3)
      '@typescript-eslint/scope-manager': 8.19.1
      '@typescript-eslint/type-utils': 8.19.1(eslint@9.18.0(jiti@1.21.7))(typescript@5.7.3)
      '@typescript-eslint/utils': 8.19.1(eslint@9.18.0(jiti@1.21.7))(typescript@5.7.3)
      '@typescript-eslint/visitor-keys': 8.19.1
      eslint: 9.18.0(jiti@1.21.7)
      graphemer: 1.4.0
      ignore: 5.3.2
      natural-compare: 1.4.0
      ts-api-utils: 2.0.0(typescript@5.7.3)
      typescript: 5.7.3
    transitivePeerDependencies:
      - supports-color

  '@typescript-eslint/parser@8.19.1(eslint@9.18.0(jiti@1.21.7))(typescript@5.7.3)':
    dependencies:
      '@typescript-eslint/scope-manager': 8.19.1
      '@typescript-eslint/types': 8.19.1
      '@typescript-eslint/typescript-estree': 8.19.1(typescript@5.7.3)
      '@typescript-eslint/visitor-keys': 8.19.1
      debug: 4.4.0
      eslint: 9.18.0(jiti@1.21.7)
      typescript: 5.7.3
    transitivePeerDependencies:
      - supports-color

  '@typescript-eslint/scope-manager@8.19.1':
    dependencies:
      '@typescript-eslint/types': 8.19.1
      '@typescript-eslint/visitor-keys': 8.19.1

  '@typescript-eslint/type-utils@8.19.1(eslint@9.18.0(jiti@1.21.7))(typescript@5.7.3)':
    dependencies:
      '@typescript-eslint/typescript-estree': 8.19.1(typescript@5.7.3)
      '@typescript-eslint/utils': 8.19.1(eslint@9.18.0(jiti@1.21.7))(typescript@5.7.3)
      debug: 4.4.0
      eslint: 9.18.0(jiti@1.21.7)
      ts-api-utils: 2.0.0(typescript@5.7.3)
      typescript: 5.7.3
    transitivePeerDependencies:
      - supports-color

  '@typescript-eslint/types@8.19.1': {}

  '@typescript-eslint/typescript-estree@8.19.1(typescript@5.7.3)':
    dependencies:
      '@typescript-eslint/types': 8.19.1
      '@typescript-eslint/visitor-keys': 8.19.1
      debug: 4.4.0
      fast-glob: 3.3.3
      is-glob: 4.0.3
      minimatch: 9.0.5
      semver: 7.6.3
      ts-api-utils: 2.0.0(typescript@5.7.3)
      typescript: 5.7.3
    transitivePeerDependencies:
      - supports-color

  '@typescript-eslint/utils@8.19.1(eslint@9.18.0(jiti@1.21.7))(typescript@5.7.3)':
    dependencies:
      '@eslint-community/eslint-utils': 4.4.1(eslint@9.18.0(jiti@1.21.7))
      '@typescript-eslint/scope-manager': 8.19.1
      '@typescript-eslint/types': 8.19.1
      '@typescript-eslint/typescript-estree': 8.19.1(typescript@5.7.3)
      eslint: 9.18.0(jiti@1.21.7)
      typescript: 5.7.3
    transitivePeerDependencies:
      - supports-color

  '@typescript-eslint/visitor-keys@8.19.1':
    dependencies:
      '@typescript-eslint/types': 8.19.1
      eslint-visitor-keys: 4.2.0

  acorn-jsx@5.3.2(acorn@8.14.0):
    dependencies:
      acorn: 8.14.0

  acorn@8.14.0: {}

  agent-base@7.1.3: {}

  ajv@6.12.6:
    dependencies:
      fast-deep-equal: 3.1.3
      fast-json-stable-stringify: 2.1.0
      json-schema-traverse: 0.4.1
      uri-js: 4.4.1

  ansi-regex@5.0.1: {}

  ansi-regex@6.1.0: {}

  ansi-styles@4.3.0:
    dependencies:
      color-convert: 2.0.1

  ansi-styles@6.2.1: {}

  any-promise@1.3.0: {}

  anymatch@3.1.3:
    dependencies:
      normalize-path: 3.0.0
      picomatch: 2.3.1

  arg@5.0.2: {}

  argparse@2.0.1: {}

  aria-query@5.3.2: {}

  array-buffer-byte-length@1.0.2:
    dependencies:
      call-bound: 1.0.3
      is-array-buffer: 3.0.5

  array-includes@3.1.8:
    dependencies:
      call-bind: 1.0.8
      define-properties: 1.2.1
      es-abstract: 1.23.9
      es-object-atoms: 1.0.0
      get-intrinsic: 1.2.7
      is-string: 1.1.1

  array.prototype.findlast@1.2.5:
    dependencies:
      call-bind: 1.0.8
      define-properties: 1.2.1
      es-abstract: 1.23.9
      es-errors: 1.3.0
      es-object-atoms: 1.0.0
      es-shim-unscopables: 1.0.2

  array.prototype.findlastindex@1.2.5:
    dependencies:
      call-bind: 1.0.8
      define-properties: 1.2.1
      es-abstract: 1.23.9
      es-errors: 1.3.0
      es-object-atoms: 1.0.0
      es-shim-unscopables: 1.0.2

  array.prototype.flat@1.3.3:
    dependencies:
      call-bind: 1.0.8
      define-properties: 1.2.1
      es-abstract: 1.23.9
      es-shim-unscopables: 1.0.2

  array.prototype.flatmap@1.3.3:
    dependencies:
      call-bind: 1.0.8
      define-properties: 1.2.1
      es-abstract: 1.23.9
      es-shim-unscopables: 1.0.2

  array.prototype.tosorted@1.1.4:
    dependencies:
      call-bind: 1.0.8
      define-properties: 1.2.1
      es-abstract: 1.23.9
      es-errors: 1.3.0
      es-shim-unscopables: 1.0.2

  arraybuffer.prototype.slice@1.0.4:
    dependencies:
      array-buffer-byte-length: 1.0.2
      call-bind: 1.0.8
      define-properties: 1.2.1
      es-abstract: 1.23.9
      es-errors: 1.3.0
      get-intrinsic: 1.2.7
      is-array-buffer: 3.0.5

  ast-types-flow@0.0.8: {}

  ast-types@0.16.1:
    dependencies:
      tslib: 2.8.1

  available-typed-arrays@1.0.7:
    dependencies:
      possible-typed-array-names: 1.0.0

  axe-core@4.10.2: {}

  axobject-query@4.1.0: {}

  balanced-match@1.0.2: {}

  base64-js@1.5.1: {}

  binary-extensions@2.3.0: {}

  bl@5.1.0:
    dependencies:
      buffer: 6.0.3
      inherits: 2.0.4
      readable-stream: 3.6.2

  brace-expansion@1.1.11:
    dependencies:
      balanced-match: 1.0.2
      concat-map: 0.0.1

  brace-expansion@2.0.1:
    dependencies:
      balanced-match: 1.0.2

  braces@3.0.3:
    dependencies:
      fill-range: 7.1.1

  browserslist@4.24.4:
    dependencies:
      caniuse-lite: 1.0.30001692
      electron-to-chromium: 1.5.88
      node-releases: 2.0.19
      update-browserslist-db: 1.1.2(browserslist@4.24.4)

  buffer@6.0.3:
    dependencies:
      base64-js: 1.5.1
      ieee754: 1.2.1

  busboy@1.6.0:
    dependencies:
      streamsearch: 1.1.0

  call-bind-apply-helpers@1.0.1:
    dependencies:
      es-errors: 1.3.0
      function-bind: 1.1.2

  call-bind@1.0.8:
    dependencies:
      call-bind-apply-helpers: 1.0.1
      es-define-property: 1.0.1
      get-intrinsic: 1.2.7
      set-function-length: 1.2.2

  call-bound@1.0.3:
    dependencies:
      call-bind-apply-helpers: 1.0.1
      get-intrinsic: 1.2.7

  callsites@3.1.0: {}

  camelcase-css@2.0.1: {}

  caniuse-lite@1.0.30001692: {}

  chalk@4.1.2:
    dependencies:
      ansi-styles: 4.3.0
      supports-color: 7.2.0

  chalk@5.2.0: {}

  chokidar@3.6.0:
    dependencies:
      anymatch: 3.1.3
      braces: 3.0.3
      glob-parent: 5.1.2
      is-binary-path: 2.1.0
      is-glob: 4.0.3
      normalize-path: 3.0.0
      readdirp: 3.6.0
    optionalDependencies:
      fsevents: 2.3.3

  class-variance-authority@0.7.1:
    dependencies:
      clsx: 2.1.1

  cli-cursor@4.0.0:
    dependencies:
      restore-cursor: 4.0.0

  cli-spinners@2.9.2: {}

  client-only@0.0.1: {}

  clone@1.0.4: {}

  clsx@2.1.1: {}

  code-block-writer@12.0.0: {}

  color-convert@2.0.1:
    dependencies:
      color-name: 1.1.4

  color-name@1.1.4: {}

  color-string@1.9.1:
    dependencies:
      color-name: 1.1.4
      simple-swizzle: 0.2.2
    optional: true

  color@4.2.3:
    dependencies:
      color-convert: 2.0.1
      color-string: 1.9.1
    optional: true

  commander@10.0.1: {}

  commander@4.1.1: {}

  concat-map@0.0.1: {}

  convert-source-map@2.0.0: {}

  cosmiconfig@8.3.6(typescript@5.7.3):
    dependencies:
      import-fresh: 3.3.0
      js-yaml: 4.1.0
      parse-json: 5.2.0
      path-type: 4.0.0
    optionalDependencies:
      typescript: 5.7.3

  cross-spawn@7.0.6:
    dependencies:
      path-key: 3.1.1
      shebang-command: 2.0.0
      which: 2.0.2

  cssesc@3.0.0: {}

  csstype@3.1.3: {}

  damerau-levenshtein@1.0.8: {}

  data-uri-to-buffer@4.0.1: {}

  data-view-buffer@1.0.2:
    dependencies:
      call-bound: 1.0.3
      es-errors: 1.3.0
      is-data-view: 1.0.2

  data-view-byte-length@1.0.2:
    dependencies:
      call-bound: 1.0.3
      es-errors: 1.3.0
      is-data-view: 1.0.2

  data-view-byte-offset@1.0.1:
    dependencies:
      call-bound: 1.0.3
      es-errors: 1.3.0
      is-data-view: 1.0.2

  debug@3.2.7:
    dependencies:
      ms: 2.1.3

  debug@4.4.0:
    dependencies:
      ms: 2.1.3

  deep-is@0.1.4: {}

  defaults@1.0.4:
    dependencies:
      clone: 1.0.4

  define-data-property@1.1.4:
    dependencies:
      es-define-property: 1.0.1
      es-errors: 1.3.0
      gopd: 1.2.0

  define-properties@1.2.1:
    dependencies:
      define-data-property: 1.1.4
      has-property-descriptors: 1.0.2
      object-keys: 1.1.1

  detect-libc@2.0.3:
    optional: true

  didyoumean@1.2.2: {}

  diff@5.2.0: {}

  dlv@1.1.3: {}

  doctrine@2.1.0:
    dependencies:
      esutils: 2.0.3

  dunder-proto@1.0.1:
    dependencies:
      call-bind-apply-helpers: 1.0.1
      es-errors: 1.3.0
      gopd: 1.2.0

  eastasianwidth@0.2.0: {}

  electron-to-chromium@1.5.88: {}

  emoji-regex@8.0.0: {}

  emoji-regex@9.2.2: {}

  enhanced-resolve@5.18.0:
    dependencies:
      graceful-fs: 4.2.11
      tapable: 2.2.1

  error-ex@1.3.2:
    dependencies:
      is-arrayish: 0.2.1

  es-abstract@1.23.9:
    dependencies:
      array-buffer-byte-length: 1.0.2
      arraybuffer.prototype.slice: 1.0.4
      available-typed-arrays: 1.0.7
      call-bind: 1.0.8
      call-bound: 1.0.3
      data-view-buffer: 1.0.2
      data-view-byte-length: 1.0.2
      data-view-byte-offset: 1.0.1
      es-define-property: 1.0.1
      es-errors: 1.3.0
      es-object-atoms: 1.0.0
      es-set-tostringtag: 2.1.0
      es-to-primitive: 1.3.0
      function.prototype.name: 1.1.8
      get-intrinsic: 1.2.7
      get-proto: 1.0.1
      get-symbol-description: 1.1.0
      globalthis: 1.0.4
      gopd: 1.2.0
      has-property-descriptors: 1.0.2
      has-proto: 1.2.0
      has-symbols: 1.1.0
      hasown: 2.0.2
      internal-slot: 1.1.0
      is-array-buffer: 3.0.5
      is-callable: 1.2.7
      is-data-view: 1.0.2
      is-regex: 1.2.1
      is-shared-array-buffer: 1.0.4
      is-string: 1.1.1
      is-typed-array: 1.1.15
      is-weakref: 1.1.0
      math-intrinsics: 1.1.0
      object-inspect: 1.13.3
      object-keys: 1.1.1
      object.assign: 4.1.7
      own-keys: 1.0.1
      regexp.prototype.flags: 1.5.4
      safe-array-concat: 1.1.3
      safe-push-apply: 1.0.0
      safe-regex-test: 1.1.0
      set-proto: 1.0.0
      string.prototype.trim: 1.2.10
      string.prototype.trimend: 1.0.9
      string.prototype.trimstart: 1.0.8
      typed-array-buffer: 1.0.3
      typed-array-byte-length: 1.0.3
      typed-array-byte-offset: 1.0.4
      typed-array-length: 1.0.7
      unbox-primitive: 1.1.0
      which-typed-array: 1.1.18

  es-define-property@1.0.1: {}

  es-errors@1.3.0: {}

  es-iterator-helpers@1.2.1:
    dependencies:
      call-bind: 1.0.8
      call-bound: 1.0.3
      define-properties: 1.2.1
      es-abstract: 1.23.9
      es-errors: 1.3.0
      es-set-tostringtag: 2.1.0
      function-bind: 1.1.2
      get-intrinsic: 1.2.7
      globalthis: 1.0.4
      gopd: 1.2.0
      has-property-descriptors: 1.0.2
      has-proto: 1.2.0
      has-symbols: 1.1.0
      internal-slot: 1.1.0
      iterator.prototype: 1.1.5
      safe-array-concat: 1.1.3

  es-object-atoms@1.0.0:
    dependencies:
      es-errors: 1.3.0

  es-set-tostringtag@2.1.0:
    dependencies:
      es-errors: 1.3.0
      get-intrinsic: 1.2.7
      has-tostringtag: 1.0.2
      hasown: 2.0.2

  es-shim-unscopables@1.0.2:
    dependencies:
      hasown: 2.0.2

  es-to-primitive@1.3.0:
    dependencies:
      is-callable: 1.2.7
      is-date-object: 1.1.0
      is-symbol: 1.1.1

  escalade@3.2.0: {}

  escape-string-regexp@4.0.0: {}

  eslint-config-next@15.1.4(eslint@9.18.0(jiti@1.21.7))(typescript@5.7.3):
    dependencies:
      '@next/eslint-plugin-next': 15.1.4
      '@rushstack/eslint-patch': 1.10.5
      '@typescript-eslint/eslint-plugin': 8.19.1(@typescript-eslint/parser@8.19.1(eslint@9.18.0(jiti@1.21.7))(typescript@5.7.3))(eslint@9.18.0(jiti@1.21.7))(typescript@5.7.3)
      '@typescript-eslint/parser': 8.19.1(eslint@9.18.0(jiti@1.21.7))(typescript@5.7.3)
      eslint: 9.18.0(jiti@1.21.7)
      eslint-import-resolver-node: 0.3.9
      eslint-import-resolver-typescript: 3.7.0(eslint-plugin-import@2.31.0)(eslint@9.18.0(jiti@1.21.7))
      eslint-plugin-import: 2.31.0(@typescript-eslint/parser@8.19.1(eslint@9.18.0(jiti@1.21.7))(typescript@5.7.3))(eslint-import-resolver-typescript@3.7.0)(eslint@9.18.0(jiti@1.21.7))
      eslint-plugin-jsx-a11y: 6.10.2(eslint@9.18.0(jiti@1.21.7))
      eslint-plugin-react: 7.37.4(eslint@9.18.0(jiti@1.21.7))
      eslint-plugin-react-hooks: 5.1.0(eslint@9.18.0(jiti@1.21.7))
    optionalDependencies:
      typescript: 5.7.3
    transitivePeerDependencies:
      - eslint-import-resolver-webpack
      - eslint-plugin-import-x
      - supports-color

  eslint-import-resolver-node@0.3.9:
    dependencies:
      debug: 3.2.7
      is-core-module: 2.16.1
      resolve: 1.22.10
    transitivePeerDependencies:
      - supports-color

  eslint-import-resolver-typescript@3.7.0(eslint-plugin-import@2.31.0)(eslint@9.18.0(jiti@1.21.7)):
    dependencies:
      '@nolyfill/is-core-module': 1.0.39
      debug: 4.4.0
      enhanced-resolve: 5.18.0
      eslint: 9.18.0(jiti@1.21.7)
      fast-glob: 3.3.3
      get-tsconfig: 4.8.1
      is-bun-module: 1.3.0
      is-glob: 4.0.3
      stable-hash: 0.0.4
    optionalDependencies:
      eslint-plugin-import: 2.31.0(@typescript-eslint/parser@8.19.1(eslint@9.18.0(jiti@1.21.7))(typescript@5.7.3))(eslint-import-resolver-typescript@3.7.0)(eslint@9.18.0(jiti@1.21.7))
    transitivePeerDependencies:
      - supports-color

  eslint-module-utils@2.12.0(@typescript-eslint/parser@8.19.1(eslint@9.18.0(jiti@1.21.7))(typescript@5.7.3))(eslint-import-resolver-node@0.3.9)(eslint-import-resolver-typescript@3.7.0(eslint-plugin-import@2.31.0)(eslint@9.18.0(jiti@1.21.7)))(eslint@9.18.0(jiti@1.21.7)):
    dependencies:
      debug: 3.2.7
    optionalDependencies:
      '@typescript-eslint/parser': 8.19.1(eslint@9.18.0(jiti@1.21.7))(typescript@5.7.3)
      eslint: 9.18.0(jiti@1.21.7)
      eslint-import-resolver-node: 0.3.9
      eslint-import-resolver-typescript: 3.7.0(eslint-plugin-import@2.31.0)(eslint@9.18.0(jiti@1.21.7))
    transitivePeerDependencies:
      - supports-color

  eslint-plugin-import@2.31.0(@typescript-eslint/parser@8.19.1(eslint@9.18.0(jiti@1.21.7))(typescript@5.7.3))(eslint-import-resolver-typescript@3.7.0)(eslint@9.18.0(jiti@1.21.7)):
    dependencies:
      '@rtsao/scc': 1.1.0
      array-includes: 3.1.8
      array.prototype.findlastindex: 1.2.5
      array.prototype.flat: 1.3.3
      array.prototype.flatmap: 1.3.3
      debug: 3.2.7
      doctrine: 2.1.0
      eslint: 9.18.0(jiti@1.21.7)
      eslint-import-resolver-node: 0.3.9
      eslint-module-utils: 2.12.0(@typescript-eslint/parser@8.19.1(eslint@9.18.0(jiti@1.21.7))(typescript@5.7.3))(eslint-import-resolver-node@0.3.9)(eslint-import-resolver-typescript@3.7.0(eslint-plugin-import@2.31.0)(eslint@9.18.0(jiti@1.21.7)))(eslint@9.18.0(jiti@1.21.7))
      hasown: 2.0.2
      is-core-module: 2.16.1
      is-glob: 4.0.3
      minimatch: 3.1.2
      object.fromentries: 2.0.8
      object.groupby: 1.0.3
      object.values: 1.2.1
      semver: 6.3.1
      string.prototype.trimend: 1.0.9
      tsconfig-paths: 3.15.0
    optionalDependencies:
      '@typescript-eslint/parser': 8.19.1(eslint@9.18.0(jiti@1.21.7))(typescript@5.7.3)
    transitivePeerDependencies:
      - eslint-import-resolver-typescript
      - eslint-import-resolver-webpack
      - supports-color

  eslint-plugin-jsx-a11y@6.10.2(eslint@9.18.0(jiti@1.21.7)):
    dependencies:
      aria-query: 5.3.2
      array-includes: 3.1.8
      array.prototype.flatmap: 1.3.3
      ast-types-flow: 0.0.8
      axe-core: 4.10.2
      axobject-query: 4.1.0
      damerau-levenshtein: 1.0.8
      emoji-regex: 9.2.2
      eslint: 9.18.0(jiti@1.21.7)
      hasown: 2.0.2
      jsx-ast-utils: 3.3.5
      language-tags: 1.0.9
      minimatch: 3.1.2
      object.fromentries: 2.0.8
      safe-regex-test: 1.1.0
      string.prototype.includes: 2.0.1

  eslint-plugin-react-hooks@5.1.0(eslint@9.18.0(jiti@1.21.7)):
    dependencies:
      eslint: 9.18.0(jiti@1.21.7)

  eslint-plugin-react@7.37.4(eslint@9.18.0(jiti@1.21.7)):
    dependencies:
      array-includes: 3.1.8
      array.prototype.findlast: 1.2.5
      array.prototype.flatmap: 1.3.3
      array.prototype.tosorted: 1.1.4
      doctrine: 2.1.0
      es-iterator-helpers: 1.2.1
      eslint: 9.18.0(jiti@1.21.7)
      estraverse: 5.3.0
      hasown: 2.0.2
      jsx-ast-utils: 3.3.5
      minimatch: 3.1.2
      object.entries: 1.1.8
      object.fromentries: 2.0.8
      object.values: 1.2.1
      prop-types: 15.8.1
      resolve: 2.0.0-next.5
      semver: 6.3.1
      string.prototype.matchall: 4.0.12
      string.prototype.repeat: 1.0.0

  eslint-scope@8.2.0:
    dependencies:
      esrecurse: 4.3.0
      estraverse: 5.3.0

  eslint-visitor-keys@3.4.3: {}

  eslint-visitor-keys@4.2.0: {}

  eslint@9.18.0(jiti@1.21.7):
    dependencies:
      '@eslint-community/eslint-utils': 4.4.1(eslint@9.18.0(jiti@1.21.7))
      '@eslint-community/regexpp': 4.12.1
      '@eslint/config-array': 0.19.1
      '@eslint/core': 0.10.0
      '@eslint/eslintrc': 3.2.0
      '@eslint/js': 9.18.0
      '@eslint/plugin-kit': 0.2.5
      '@humanfs/node': 0.16.6
      '@humanwhocodes/module-importer': 1.0.1
      '@humanwhocodes/retry': 0.4.1
      '@types/estree': 1.0.6
      '@types/json-schema': 7.0.15
      ajv: 6.12.6
      chalk: 4.1.2
      cross-spawn: 7.0.6
      debug: 4.4.0
      escape-string-regexp: 4.0.0
      eslint-scope: 8.2.0
      eslint-visitor-keys: 4.2.0
      espree: 10.3.0
      esquery: 1.6.0
      esutils: 2.0.3
      fast-deep-equal: 3.1.3
      file-entry-cache: 8.0.0
      find-up: 5.0.0
      glob-parent: 6.0.2
      ignore: 5.3.2
      imurmurhash: 0.1.4
      is-glob: 4.0.3
      json-stable-stringify-without-jsonify: 1.0.1
      lodash.merge: 4.6.2
      minimatch: 3.1.2
      natural-compare: 1.4.0
      optionator: 0.9.4
    optionalDependencies:
      jiti: 1.21.7
    transitivePeerDependencies:
      - supports-color

  espree@10.3.0:
    dependencies:
      acorn: 8.14.0
      acorn-jsx: 5.3.2(acorn@8.14.0)
      eslint-visitor-keys: 4.2.0

  esprima@4.0.1: {}

  esquery@1.6.0:
    dependencies:
      estraverse: 5.3.0

  esrecurse@4.3.0:
    dependencies:
      estraverse: 5.3.0

  estraverse@5.3.0: {}

  esutils@2.0.3: {}

  execa@7.2.0:
    dependencies:
      cross-spawn: 7.0.6
      get-stream: 6.0.1
      human-signals: 4.3.1
      is-stream: 3.0.0
      merge-stream: 2.0.0
      npm-run-path: 5.3.0
      onetime: 6.0.0
      signal-exit: 3.0.7
      strip-final-newline: 3.0.0

  fast-deep-equal@3.1.3: {}

  fast-glob@3.3.1:
    dependencies:
      '@nodelib/fs.stat': 2.0.5
      '@nodelib/fs.walk': 1.2.8
      glob-parent: 5.1.2
      merge2: 1.4.1
      micromatch: 4.0.8

  fast-glob@3.3.3:
    dependencies:
      '@nodelib/fs.stat': 2.0.5
      '@nodelib/fs.walk': 1.2.8
      glob-parent: 5.1.2
      merge2: 1.4.1
      micromatch: 4.0.8

  fast-json-stable-stringify@2.1.0: {}

  fast-levenshtein@2.0.6: {}

  fastq@1.18.0:
    dependencies:
      reusify: 1.0.4

  fetch-blob@3.2.0:
    dependencies:
      node-domexception: 1.0.0
      web-streams-polyfill: 3.3.3

  file-entry-cache@8.0.0:
    dependencies:
      flat-cache: 4.0.1

  fill-range@7.1.1:
    dependencies:
      to-regex-range: 5.0.1

  find-up@5.0.0:
    dependencies:
      locate-path: 6.0.0
      path-exists: 4.0.0

  flat-cache@4.0.1:
    dependencies:
      flatted: 3.3.2
      keyv: 4.5.4

  flatted@3.3.2: {}

  for-each@0.3.3:
    dependencies:
      is-callable: 1.2.7

  foreground-child@3.3.0:
    dependencies:
      cross-spawn: 7.0.6
      signal-exit: 4.1.0

  formdata-polyfill@4.0.10:
    dependencies:
      fetch-blob: 3.2.0

  fs-extra@11.3.0:
    dependencies:
      graceful-fs: 4.2.11
      jsonfile: 6.1.0
      universalify: 2.0.1

  fsevents@2.3.3:
    optional: true

  function-bind@1.1.2: {}

  function.prototype.name@1.1.8:
    dependencies:
      call-bind: 1.0.8
      call-bound: 1.0.3
      define-properties: 1.2.1
      functions-have-names: 1.2.3
      hasown: 2.0.2
      is-callable: 1.2.7

  functions-have-names@1.2.3: {}

  gensync@1.0.0-beta.2: {}

  get-intrinsic@1.2.7:
    dependencies:
      call-bind-apply-helpers: 1.0.1
      es-define-property: 1.0.1
      es-errors: 1.3.0
      es-object-atoms: 1.0.0
      function-bind: 1.1.2
      get-proto: 1.0.1
      gopd: 1.2.0
      has-symbols: 1.1.0
      hasown: 2.0.2
      math-intrinsics: 1.1.0

  get-proto@1.0.1:
    dependencies:
      dunder-proto: 1.0.1
      es-object-atoms: 1.0.0

  get-stream@6.0.1: {}

  get-symbol-description@1.1.0:
    dependencies:
      call-bound: 1.0.3
      es-errors: 1.3.0
      get-intrinsic: 1.2.7

  get-tsconfig@4.8.1:
    dependencies:
      resolve-pkg-maps: 1.0.0

  glob-parent@5.1.2:
    dependencies:
      is-glob: 4.0.3

  glob-parent@6.0.2:
    dependencies:
      is-glob: 4.0.3

  glob@10.4.5:
    dependencies:
      foreground-child: 3.3.0
      jackspeak: 3.4.3
      minimatch: 9.0.5
      minipass: 7.1.2
      package-json-from-dist: 1.0.1
      path-scurry: 1.11.1

  globals@11.12.0: {}

  globals@14.0.0: {}

  globalthis@1.0.4:
    dependencies:
      define-properties: 1.2.1
      gopd: 1.2.0

  gopd@1.2.0: {}

  graceful-fs@4.2.11: {}

  graphemer@1.4.0: {}

  has-bigints@1.1.0: {}

  has-flag@4.0.0: {}

  has-property-descriptors@1.0.2:
    dependencies:
      es-define-property: 1.0.1

  has-proto@1.2.0:
    dependencies:
      dunder-proto: 1.0.1

  has-symbols@1.1.0: {}

  has-tostringtag@1.0.2:
    dependencies:
      has-symbols: 1.1.0

  hasown@2.0.2:
    dependencies:
      function-bind: 1.1.2

  https-proxy-agent@6.2.1:
    dependencies:
      agent-base: 7.1.3
      debug: 4.4.0
    transitivePeerDependencies:
      - supports-color

  human-signals@4.3.1: {}

  ieee754@1.2.1: {}

  ignore@5.3.2: {}

  import-fresh@3.3.0:
    dependencies:
      parent-module: 1.0.1
      resolve-from: 4.0.0

  imurmurhash@0.1.4: {}

  inherits@2.0.4: {}

  internal-slot@1.1.0:
    dependencies:
      es-errors: 1.3.0
      hasown: 2.0.2
      side-channel: 1.1.0

  is-array-buffer@3.0.5:
    dependencies:
      call-bind: 1.0.8
      call-bound: 1.0.3
      get-intrinsic: 1.2.7

  is-arrayish@0.2.1: {}

  is-arrayish@0.3.2:
    optional: true

  is-async-function@2.1.0:
    dependencies:
      call-bound: 1.0.3
      get-proto: 1.0.1
      has-tostringtag: 1.0.2
      safe-regex-test: 1.1.0

  is-bigint@1.1.0:
    dependencies:
      has-bigints: 1.1.0

  is-binary-path@2.1.0:
    dependencies:
      binary-extensions: 2.3.0

  is-boolean-object@1.2.1:
    dependencies:
      call-bound: 1.0.3
      has-tostringtag: 1.0.2

  is-bun-module@1.3.0:
    dependencies:
      semver: 7.6.3

  is-callable@1.2.7: {}

  is-core-module@2.16.1:
    dependencies:
      hasown: 2.0.2

  is-data-view@1.0.2:
    dependencies:
      call-bound: 1.0.3
      get-intrinsic: 1.2.7
      is-typed-array: 1.1.15

  is-date-object@1.1.0:
    dependencies:
      call-bound: 1.0.3
      has-tostringtag: 1.0.2

  is-extglob@2.1.1: {}

  is-finalizationregistry@1.1.1:
    dependencies:
      call-bound: 1.0.3

  is-fullwidth-code-point@3.0.0: {}

  is-generator-function@1.1.0:
    dependencies:
      call-bound: 1.0.3
      get-proto: 1.0.1
      has-tostringtag: 1.0.2
      safe-regex-test: 1.1.0

  is-glob@4.0.3:
    dependencies:
      is-extglob: 2.1.1

  is-interactive@2.0.0: {}

  is-map@2.0.3: {}

  is-number-object@1.1.1:
    dependencies:
      call-bound: 1.0.3
      has-tostringtag: 1.0.2

  is-number@7.0.0: {}

  is-regex@1.2.1:
    dependencies:
      call-bound: 1.0.3
      gopd: 1.2.0
      has-tostringtag: 1.0.2
      hasown: 2.0.2

  is-set@2.0.3: {}

  is-shared-array-buffer@1.0.4:
    dependencies:
      call-bound: 1.0.3

  is-stream@3.0.0: {}

  is-string@1.1.1:
    dependencies:
      call-bound: 1.0.3
      has-tostringtag: 1.0.2

  is-symbol@1.1.1:
    dependencies:
      call-bound: 1.0.3
      has-symbols: 1.1.0
      safe-regex-test: 1.1.0

  is-typed-array@1.1.15:
    dependencies:
      which-typed-array: 1.1.18

  is-unicode-supported@1.3.0: {}

  is-weakmap@2.0.2: {}

  is-weakref@1.1.0:
    dependencies:
      call-bound: 1.0.3

  is-weakset@2.0.4:
    dependencies:
      call-bound: 1.0.3
      get-intrinsic: 1.2.7

  isarray@2.0.5: {}

  isexe@2.0.0: {}

  iterator.prototype@1.1.5:
    dependencies:
      define-data-property: 1.1.4
      es-object-atoms: 1.0.0
      get-intrinsic: 1.2.7
      get-proto: 1.0.1
      has-symbols: 1.1.0
      set-function-name: 2.0.2

  jackspeak@3.4.3:
    dependencies:
      '@isaacs/cliui': 8.0.2
    optionalDependencies:
      '@pkgjs/parseargs': 0.11.0

  jiti@1.21.7: {}

  js-tokens@4.0.0: {}

  js-yaml@4.1.0:
    dependencies:
      argparse: 2.0.1

  jsesc@3.1.0: {}

  json-buffer@3.0.1: {}

  json-parse-even-better-errors@2.3.1: {}

  json-schema-traverse@0.4.1: {}

  json-stable-stringify-without-jsonify@1.0.1: {}

  json5@1.0.2:
    dependencies:
      minimist: 1.2.8

  json5@2.2.3: {}

  jsonfile@6.1.0:
    dependencies:
      universalify: 2.0.1
    optionalDependencies:
      graceful-fs: 4.2.11

  jsx-ast-utils@3.3.5:
    dependencies:
      array-includes: 3.1.8
      array.prototype.flat: 1.3.3
      object.assign: 4.1.7
      object.values: 1.2.1

  keyv@4.5.4:
    dependencies:
      json-buffer: 3.0.1

  kleur@3.0.3: {}

  language-subtag-registry@0.3.23: {}

  language-tags@1.0.9:
    dependencies:
      language-subtag-registry: 0.3.23

  levn@0.4.1:
    dependencies:
      prelude-ls: 1.2.1
      type-check: 0.4.0

  lilconfig@3.1.3: {}

  lines-and-columns@1.2.4: {}

  locate-path@6.0.0:
    dependencies:
      p-locate: 5.0.0

  lodash.merge@4.6.2: {}

  lodash@4.17.21: {}

  log-symbols@5.1.0:
    dependencies:
      chalk: 5.2.0
      is-unicode-supported: 1.3.0

  loose-envify@1.4.0:
    dependencies:
      js-tokens: 4.0.0

  lru-cache@10.4.3: {}

  lru-cache@5.1.1:
    dependencies:
      yallist: 3.1.1

  lucide-react@0.473.0(react@19.0.0):
    dependencies:
      react: 19.0.0

  math-intrinsics@1.1.0: {}

  merge-stream@2.0.0: {}

  merge2@1.4.1: {}

  micromatch@4.0.8:
    dependencies:
      braces: 3.0.3
      picomatch: 2.3.1

  mimic-fn@2.1.0: {}

  mimic-fn@4.0.0: {}

  minimatch@3.1.2:
    dependencies:
      brace-expansion: 1.1.11

  minimatch@7.4.6:
    dependencies:
      brace-expansion: 2.0.1

  minimatch@9.0.5:
    dependencies:
      brace-expansion: 2.0.1

  minimist@1.2.8: {}

  minipass@7.1.2: {}

  mkdirp@2.1.6: {}

  ms@2.1.3: {}

  mz@2.7.0:
    dependencies:
      any-promise: 1.3.0
      object-assign: 4.1.1
      thenify-all: 1.6.0

  nanoid@3.3.8: {}

  natural-compare@1.4.0: {}

  next@15.1.4(@babel/core@7.26.7)(react-dom@19.0.0(react@19.0.0))(react@19.0.0):
    dependencies:
      '@next/env': 15.1.4
      '@swc/counter': 0.1.3
      '@swc/helpers': 0.5.15
      busboy: 1.6.0
      caniuse-lite: 1.0.30001692
      postcss: 8.4.31
      react: 19.0.0
      react-dom: 19.0.0(react@19.0.0)
      styled-jsx: 5.1.6(@babel/core@7.26.7)(react@19.0.0)
    optionalDependencies:
      '@next/swc-darwin-arm64': 15.1.4
      '@next/swc-darwin-x64': 15.1.4
      '@next/swc-linux-arm64-gnu': 15.1.4
      '@next/swc-linux-arm64-musl': 15.1.4
      '@next/swc-linux-x64-gnu': 15.1.4
      '@next/swc-linux-x64-musl': 15.1.4
      '@next/swc-win32-arm64-msvc': 15.1.4
      '@next/swc-win32-x64-msvc': 15.1.4
      sharp: 0.33.5
    transitivePeerDependencies:
      - '@babel/core'
      - babel-plugin-macros

  node-domexception@1.0.0: {}

  node-fetch@3.3.2:
    dependencies:
      data-uri-to-buffer: 4.0.1
      fetch-blob: 3.2.0
      formdata-polyfill: 4.0.10

  node-releases@2.0.19: {}

  normalize-path@3.0.0: {}

  npm-run-path@5.3.0:
    dependencies:
      path-key: 4.0.0

  object-assign@4.1.1: {}

  object-hash@3.0.0: {}

  object-inspect@1.13.3: {}

  object-keys@1.1.1: {}

  object.assign@4.1.7:
    dependencies:
      call-bind: 1.0.8
      call-bound: 1.0.3
      define-properties: 1.2.1
      es-object-atoms: 1.0.0
      has-symbols: 1.1.0
      object-keys: 1.1.1

  object.entries@1.1.8:
    dependencies:
      call-bind: 1.0.8
      define-properties: 1.2.1
      es-object-atoms: 1.0.0

  object.fromentries@2.0.8:
    dependencies:
      call-bind: 1.0.8
      define-properties: 1.2.1
      es-abstract: 1.23.9
      es-object-atoms: 1.0.0

  object.groupby@1.0.3:
    dependencies:
      call-bind: 1.0.8
      define-properties: 1.2.1
      es-abstract: 1.23.9

  object.values@1.2.1:
    dependencies:
      call-bind: 1.0.8
      call-bound: 1.0.3
      define-properties: 1.2.1
      es-object-atoms: 1.0.0

  onetime@5.1.2:
    dependencies:
      mimic-fn: 2.1.0

  onetime@6.0.0:
    dependencies:
      mimic-fn: 4.0.0

  optionator@0.9.4:
    dependencies:
      deep-is: 0.1.4
      fast-levenshtein: 2.0.6
      levn: 0.4.1
      prelude-ls: 1.2.1
      type-check: 0.4.0
      word-wrap: 1.2.5

  ora@6.3.1:
    dependencies:
      chalk: 5.2.0
      cli-cursor: 4.0.0
      cli-spinners: 2.9.2
      is-interactive: 2.0.0
      is-unicode-supported: 1.3.0
      log-symbols: 5.1.0
      stdin-discarder: 0.1.0
      strip-ansi: 7.1.0
      wcwidth: 1.0.1

  own-keys@1.0.1:
    dependencies:
      get-intrinsic: 1.2.7
      object-keys: 1.1.1
      safe-push-apply: 1.0.0

  p-limit@3.1.0:
    dependencies:
      yocto-queue: 0.1.0

  p-locate@5.0.0:
    dependencies:
      p-limit: 3.1.0

  package-json-from-dist@1.0.1: {}

  parent-module@1.0.1:
    dependencies:
      callsites: 3.1.0

  parse-json@5.2.0:
    dependencies:
      '@babel/code-frame': 7.26.2
      error-ex: 1.3.2
      json-parse-even-better-errors: 2.3.1
      lines-and-columns: 1.2.4

  path-browserify@1.0.1: {}

  path-exists@4.0.0: {}

  path-key@3.1.1: {}

  path-key@4.0.0: {}

  path-parse@1.0.7: {}

  path-scurry@1.11.1:
    dependencies:
      lru-cache: 10.4.3
      minipass: 7.1.2

  path-type@4.0.0: {}

  picocolors@1.1.1: {}

  picomatch@2.3.1: {}

  pify@2.3.0: {}

  pirates@4.0.6: {}

  possible-typed-array-names@1.0.0: {}

  postcss-import@15.1.0(postcss@8.4.49):
    dependencies:
      postcss: 8.4.49
      postcss-value-parser: 4.2.0
      read-cache: 1.0.0
      resolve: 1.22.10

  postcss-js@4.0.1(postcss@8.4.49):
    dependencies:
      camelcase-css: 2.0.1
      postcss: 8.4.49

  postcss-load-config@4.0.2(postcss@8.4.49):
    dependencies:
      lilconfig: 3.1.3
      yaml: 2.7.0
    optionalDependencies:
      postcss: 8.4.49

  postcss-nested@6.2.0(postcss@8.4.49):
    dependencies:
      postcss: 8.4.49
      postcss-selector-parser: 6.1.2

  postcss-selector-parser@6.1.2:
    dependencies:
      cssesc: 3.0.0
      util-deprecate: 1.0.2

  postcss-value-parser@4.2.0: {}

  postcss@8.4.31:
    dependencies:
      nanoid: 3.3.8
      picocolors: 1.1.1
      source-map-js: 1.2.1

  postcss@8.4.49:
    dependencies:
      nanoid: 3.3.8
      picocolors: 1.1.1
      source-map-js: 1.2.1

  prelude-ls@1.2.1: {}

  prompts@2.4.2:
    dependencies:
      kleur: 3.0.3
      sisteransi: 1.0.5

  prop-types@15.8.1:
    dependencies:
      loose-envify: 1.4.0
      object-assign: 4.1.1
      react-is: 16.13.1

  punycode@2.3.1: {}

  queue-microtask@1.2.3: {}

  react-dom@19.0.0(react@19.0.0):
    dependencies:
      react: 19.0.0
      scheduler: 0.25.0

  react-hook-form@7.54.2(react@19.0.0):
    dependencies:
      react: 19.0.0

  react-icons@5.4.0(react@19.0.0):
    dependencies:
      react: 19.0.0

  react-is@16.13.1: {}

  react-tsparticles@2.12.2(react@19.0.0):
    dependencies:
      react: 19.0.0
      tsparticles-engine: 2.12.0

  react@19.0.0: {}

  read-cache@1.0.0:
    dependencies:
      pify: 2.3.0

  readable-stream@3.6.2:
    dependencies:
      inherits: 2.0.4
      string_decoder: 1.3.0
      util-deprecate: 1.0.2

  readdirp@3.6.0:
    dependencies:
      picomatch: 2.3.1

  recast@0.23.9:
    dependencies:
      ast-types: 0.16.1
      esprima: 4.0.1
      source-map: 0.6.1
      tiny-invariant: 1.3.3
      tslib: 2.8.1

  reflect.getprototypeof@1.0.10:
    dependencies:
      call-bind: 1.0.8
      define-properties: 1.2.1
      es-abstract: 1.23.9
      es-errors: 1.3.0
      es-object-atoms: 1.0.0
      get-intrinsic: 1.2.7
      get-proto: 1.0.1
      which-builtin-type: 1.2.1

  regexp.prototype.flags@1.5.4:
    dependencies:
      call-bind: 1.0.8
      define-properties: 1.2.1
      es-errors: 1.3.0
      get-proto: 1.0.1
      gopd: 1.2.0
      set-function-name: 2.0.2

  resolve-from@4.0.0: {}

  resolve-pkg-maps@1.0.0: {}

  resolve@1.22.10:
    dependencies:
      is-core-module: 2.16.1
      path-parse: 1.0.7
      supports-preserve-symlinks-flag: 1.0.0

  resolve@2.0.0-next.5:
    dependencies:
      is-core-module: 2.16.1
      path-parse: 1.0.7
      supports-preserve-symlinks-flag: 1.0.0

  restore-cursor@4.0.0:
    dependencies:
      onetime: 5.1.2
      signal-exit: 3.0.7

  reusify@1.0.4: {}

  run-parallel@1.2.0:
    dependencies:
      queue-microtask: 1.2.3

  safe-array-concat@1.1.3:
    dependencies:
      call-bind: 1.0.8
      call-bound: 1.0.3
      get-intrinsic: 1.2.7
      has-symbols: 1.1.0
      isarray: 2.0.5

  safe-buffer@5.2.1: {}

  safe-push-apply@1.0.0:
    dependencies:
      es-errors: 1.3.0
      isarray: 2.0.5

  safe-regex-test@1.1.0:
    dependencies:
      call-bound: 1.0.3
      es-errors: 1.3.0
      is-regex: 1.2.1

  scheduler@0.25.0: {}

  semver@6.3.1: {}

  semver@7.6.3: {}

  set-function-length@1.2.2:
    dependencies:
      define-data-property: 1.1.4
      es-errors: 1.3.0
      function-bind: 1.1.2
      get-intrinsic: 1.2.7
      gopd: 1.2.0
      has-property-descriptors: 1.0.2

  set-function-name@2.0.2:
    dependencies:
      define-data-property: 1.1.4
      es-errors: 1.3.0
      functions-have-names: 1.2.3
      has-property-descriptors: 1.0.2

  set-proto@1.0.0:
    dependencies:
      dunder-proto: 1.0.1
      es-errors: 1.3.0
      es-object-atoms: 1.0.0

  shadcn-ui@0.9.4(typescript@5.7.3):
    dependencies:
      '@antfu/ni': 0.21.12
      '@babel/core': 7.26.7
      '@babel/parser': 7.26.7
      '@babel/plugin-transform-typescript': 7.26.7(@babel/core@7.26.7)
      chalk: 5.2.0
      commander: 10.0.1
      cosmiconfig: 8.3.6(typescript@5.7.3)
      diff: 5.2.0
      execa: 7.2.0
      fast-glob: 3.3.3
      fs-extra: 11.3.0
      https-proxy-agent: 6.2.1
      lodash: 4.17.21
      node-fetch: 3.3.2
      ora: 6.3.1
      prompts: 2.4.2
      recast: 0.23.9
      ts-morph: 18.0.0
      tsconfig-paths: 4.2.0
      zod: 3.24.1
    transitivePeerDependencies:
      - supports-color
      - typescript

  sharp@0.33.5:
    dependencies:
      color: 4.2.3
      detect-libc: 2.0.3
      semver: 7.6.3
    optionalDependencies:
      '@img/sharp-darwin-arm64': 0.33.5
      '@img/sharp-darwin-x64': 0.33.5
      '@img/sharp-libvips-darwin-arm64': 1.0.4
      '@img/sharp-libvips-darwin-x64': 1.0.4
      '@img/sharp-libvips-linux-arm': 1.0.5
      '@img/sharp-libvips-linux-arm64': 1.0.4
      '@img/sharp-libvips-linux-s390x': 1.0.4
      '@img/sharp-libvips-linux-x64': 1.0.4
      '@img/sharp-libvips-linuxmusl-arm64': 1.0.4
      '@img/sharp-libvips-linuxmusl-x64': 1.0.4
      '@img/sharp-linux-arm': 0.33.5
      '@img/sharp-linux-arm64': 0.33.5
      '@img/sharp-linux-s390x': 0.33.5
      '@img/sharp-linux-x64': 0.33.5
      '@img/sharp-linuxmusl-arm64': 0.33.5
      '@img/sharp-linuxmusl-x64': 0.33.5
      '@img/sharp-wasm32': 0.33.5
      '@img/sharp-win32-ia32': 0.33.5
      '@img/sharp-win32-x64': 0.33.5
    optional: true

  shebang-command@2.0.0:
    dependencies:
      shebang-regex: 3.0.0

  shebang-regex@3.0.0: {}

  side-channel-list@1.0.0:
    dependencies:
      es-errors: 1.3.0
      object-inspect: 1.13.3

  side-channel-map@1.0.1:
    dependencies:
      call-bound: 1.0.3
      es-errors: 1.3.0
      get-intrinsic: 1.2.7
      object-inspect: 1.13.3

  side-channel-weakmap@1.0.2:
    dependencies:
      call-bound: 1.0.3
      es-errors: 1.3.0
      get-intrinsic: 1.2.7
      object-inspect: 1.13.3
      side-channel-map: 1.0.1

  side-channel@1.1.0:
    dependencies:
      es-errors: 1.3.0
      object-inspect: 1.13.3
      side-channel-list: 1.0.0
      side-channel-map: 1.0.1
      side-channel-weakmap: 1.0.2

  signal-exit@3.0.7: {}

  signal-exit@4.1.0: {}

  simple-swizzle@0.2.2:
    dependencies:
      is-arrayish: 0.3.2
    optional: true

  sisteransi@1.0.5: {}

  source-map-js@1.2.1: {}

  source-map@0.6.1: {}

  stable-hash@0.0.4: {}

  stdin-discarder@0.1.0:
    dependencies:
      bl: 5.1.0

  streamsearch@1.1.0: {}

  string-width@4.2.3:
    dependencies:
      emoji-regex: 8.0.0
      is-fullwidth-code-point: 3.0.0
      strip-ansi: 6.0.1

  string-width@5.1.2:
    dependencies:
      eastasianwidth: 0.2.0
      emoji-regex: 9.2.2
      strip-ansi: 7.1.0

  string.prototype.includes@2.0.1:
    dependencies:
      call-bind: 1.0.8
      define-properties: 1.2.1
      es-abstract: 1.23.9

  string.prototype.matchall@4.0.12:
    dependencies:
      call-bind: 1.0.8
      call-bound: 1.0.3
      define-properties: 1.2.1
      es-abstract: 1.23.9
      es-errors: 1.3.0
      es-object-atoms: 1.0.0
      get-intrinsic: 1.2.7
      gopd: 1.2.0
      has-symbols: 1.1.0
      internal-slot: 1.1.0
      regexp.prototype.flags: 1.5.4
      set-function-name: 2.0.2
      side-channel: 1.1.0

  string.prototype.repeat@1.0.0:
    dependencies:
      define-properties: 1.2.1
      es-abstract: 1.23.9

  string.prototype.trim@1.2.10:
    dependencies:
      call-bind: 1.0.8
      call-bound: 1.0.3
      define-data-property: 1.1.4
      define-properties: 1.2.1
      es-abstract: 1.23.9
      es-object-atoms: 1.0.0
      has-property-descriptors: 1.0.2

  string.prototype.trimend@1.0.9:
    dependencies:
      call-bind: 1.0.8
      call-bound: 1.0.3
      define-properties: 1.2.1
      es-object-atoms: 1.0.0

  string.prototype.trimstart@1.0.8:
    dependencies:
      call-bind: 1.0.8
      define-properties: 1.2.1
      es-object-atoms: 1.0.0

  string_decoder@1.3.0:
    dependencies:
      safe-buffer: 5.2.1

  strip-ansi@6.0.1:
    dependencies:
      ansi-regex: 5.0.1

  strip-ansi@7.1.0:
    dependencies:
      ansi-regex: 6.1.0

  strip-bom@3.0.0: {}

  strip-final-newline@3.0.0: {}

  strip-json-comments@3.1.1: {}

  styled-jsx@5.1.6(@babel/core@7.26.7)(react@19.0.0):
    dependencies:
      client-only: 0.0.1
      react: 19.0.0
    optionalDependencies:
      '@babel/core': 7.26.7

  sucrase@3.35.0:
    dependencies:
      '@jridgewell/gen-mapping': 0.3.8
      commander: 4.1.1
      glob: 10.4.5
      lines-and-columns: 1.2.4
      mz: 2.7.0
      pirates: 4.0.6
      ts-interface-checker: 0.1.13

  supports-color@7.2.0:
    dependencies:
      has-flag: 4.0.0

  supports-preserve-symlinks-flag@1.0.0: {}

  tailwind-merge@2.6.0: {}

  tailwindcss-animate@1.0.7(tailwindcss@3.4.17):
    dependencies:
      tailwindcss: 3.4.17

  tailwindcss@3.4.17:
    dependencies:
      '@alloc/quick-lru': 5.2.0
      arg: 5.0.2
      chokidar: 3.6.0
      didyoumean: 1.2.2
      dlv: 1.1.3
      fast-glob: 3.3.3
      glob-parent: 6.0.2
      is-glob: 4.0.3
      jiti: 1.21.7
      lilconfig: 3.1.3
      micromatch: 4.0.8
      normalize-path: 3.0.0
      object-hash: 3.0.0
      picocolors: 1.1.1
      postcss: 8.4.49
      postcss-import: 15.1.0(postcss@8.4.49)
      postcss-js: 4.0.1(postcss@8.4.49)
      postcss-load-config: 4.0.2(postcss@8.4.49)
      postcss-nested: 6.2.0(postcss@8.4.49)
      postcss-selector-parser: 6.1.2
      resolve: 1.22.10
      sucrase: 3.35.0
    transitivePeerDependencies:
      - ts-node

  tapable@2.2.1: {}

  thenify-all@1.6.0:
    dependencies:
      thenify: 3.3.1

  thenify@3.3.1:
    dependencies:
      any-promise: 1.3.0

  tiny-invariant@1.3.3: {}

  to-regex-range@5.0.1:
    dependencies:
      is-number: 7.0.0

  ts-api-utils@2.0.0(typescript@5.7.3):
    dependencies:
      typescript: 5.7.3

  ts-interface-checker@0.1.13: {}

  ts-morph@18.0.0:
    dependencies:
      '@ts-morph/common': 0.19.0
      code-block-writer: 12.0.0

  tsconfig-paths@3.15.0:
    dependencies:
      '@types/json5': 0.0.29
      json5: 1.0.2
      minimist: 1.2.8
      strip-bom: 3.0.0

  tsconfig-paths@4.2.0:
    dependencies:
      json5: 2.2.3
      minimist: 1.2.8
      strip-bom: 3.0.0

  tslib@2.8.1: {}

  tsparticles-basic@2.12.0:
    dependencies:
      tsparticles-engine: 2.12.0
      tsparticles-move-base: 2.12.0
      tsparticles-shape-circle: 2.12.0
      tsparticles-updater-color: 2.12.0
      tsparticles-updater-opacity: 2.12.0
      tsparticles-updater-out-modes: 2.12.0
      tsparticles-updater-size: 2.12.0

  tsparticles-engine@2.12.0: {}

  tsparticles-interaction-external-attract@2.12.0:
    dependencies:
      tsparticles-engine: 2.12.0

  tsparticles-interaction-external-bounce@2.12.0:
    dependencies:
      tsparticles-engine: 2.12.0

  tsparticles-interaction-external-bubble@2.12.0:
    dependencies:
      tsparticles-engine: 2.12.0

  tsparticles-interaction-external-connect@2.12.0:
    dependencies:
      tsparticles-engine: 2.12.0

  tsparticles-interaction-external-grab@2.12.0:
    dependencies:
      tsparticles-engine: 2.12.0

  tsparticles-interaction-external-pause@2.12.0:
    dependencies:
      tsparticles-engine: 2.12.0

  tsparticles-interaction-external-push@2.12.0:
    dependencies:
      tsparticles-engine: 2.12.0

  tsparticles-interaction-external-remove@2.12.0:
    dependencies:
      tsparticles-engine: 2.12.0

  tsparticles-interaction-external-repulse@2.12.0:
    dependencies:
      tsparticles-engine: 2.12.0

  tsparticles-interaction-external-slow@2.12.0:
    dependencies:
      tsparticles-engine: 2.12.0

  tsparticles-interaction-particles-attract@2.12.0:
    dependencies:
      tsparticles-engine: 2.12.0

  tsparticles-interaction-particles-collisions@2.12.0:
    dependencies:
      tsparticles-engine: 2.12.0

  tsparticles-interaction-particles-links@2.12.0:
    dependencies:
      tsparticles-engine: 2.12.0

  tsparticles-move-base@2.12.0:
    dependencies:
      tsparticles-engine: 2.12.0

  tsparticles-move-parallax@2.12.0:
    dependencies:
      tsparticles-engine: 2.12.0

  tsparticles-particles.js@2.12.0:
    dependencies:
      tsparticles-engine: 2.12.0

  tsparticles-plugin-easing-quad@2.12.0:
    dependencies:
      tsparticles-engine: 2.12.0

  tsparticles-shape-circle@2.12.0:
    dependencies:
      tsparticles-engine: 2.12.0

  tsparticles-shape-image@2.12.0:
    dependencies:
      tsparticles-engine: 2.12.0

  tsparticles-shape-line@2.12.0:
    dependencies:
      tsparticles-engine: 2.12.0

  tsparticles-shape-polygon@2.12.0:
    dependencies:
      tsparticles-engine: 2.12.0

  tsparticles-shape-square@2.12.0:
    dependencies:
      tsparticles-engine: 2.12.0

  tsparticles-shape-star@2.12.0:
    dependencies:
      tsparticles-engine: 2.12.0

  tsparticles-shape-text@2.12.0:
    dependencies:
      tsparticles-engine: 2.12.0

  tsparticles-slim@2.12.0:
    dependencies:
      tsparticles-basic: 2.12.0
      tsparticles-engine: 2.12.0
      tsparticles-interaction-external-attract: 2.12.0
      tsparticles-interaction-external-bounce: 2.12.0
      tsparticles-interaction-external-bubble: 2.12.0
      tsparticles-interaction-external-connect: 2.12.0
      tsparticles-interaction-external-grab: 2.12.0
      tsparticles-interaction-external-pause: 2.12.0
      tsparticles-interaction-external-push: 2.12.0
      tsparticles-interaction-external-remove: 2.12.0
      tsparticles-interaction-external-repulse: 2.12.0
      tsparticles-interaction-external-slow: 2.12.0
      tsparticles-interaction-particles-attract: 2.12.0
      tsparticles-interaction-particles-collisions: 2.12.0
      tsparticles-interaction-particles-links: 2.12.0
      tsparticles-move-base: 2.12.0
      tsparticles-move-parallax: 2.12.0
      tsparticles-particles.js: 2.12.0
      tsparticles-plugin-easing-quad: 2.12.0
      tsparticles-shape-circle: 2.12.0
      tsparticles-shape-image: 2.12.0
      tsparticles-shape-line: 2.12.0
      tsparticles-shape-polygon: 2.12.0
      tsparticles-shape-square: 2.12.0
      tsparticles-shape-star: 2.12.0
      tsparticles-shape-text: 2.12.0
      tsparticles-updater-color: 2.12.0
      tsparticles-updater-life: 2.12.0
      tsparticles-updater-opacity: 2.12.0
      tsparticles-updater-out-modes: 2.12.0
      tsparticles-updater-rotate: 2.12.0
      tsparticles-updater-size: 2.12.0
      tsparticles-updater-stroke-color: 2.12.0

  tsparticles-updater-color@2.12.0:
    dependencies:
      tsparticles-engine: 2.12.0

  tsparticles-updater-life@2.12.0:
    dependencies:
      tsparticles-engine: 2.12.0

  tsparticles-updater-opacity@2.12.0:
    dependencies:
      tsparticles-engine: 2.12.0

  tsparticles-updater-out-modes@2.12.0:
    dependencies:
      tsparticles-engine: 2.12.0

  tsparticles-updater-rotate@2.12.0:
    dependencies:
      tsparticles-engine: 2.12.0

  tsparticles-updater-size@2.12.0:
    dependencies:
      tsparticles-engine: 2.12.0

  tsparticles-updater-stroke-color@2.12.0:
    dependencies:
      tsparticles-engine: 2.12.0

  type-check@0.4.0:
    dependencies:
      prelude-ls: 1.2.1

  typed-array-buffer@1.0.3:
    dependencies:
      call-bound: 1.0.3
      es-errors: 1.3.0
      is-typed-array: 1.1.15

  typed-array-byte-length@1.0.3:
    dependencies:
      call-bind: 1.0.8
      for-each: 0.3.3
      gopd: 1.2.0
      has-proto: 1.2.0
      is-typed-array: 1.1.15

  typed-array-byte-offset@1.0.4:
    dependencies:
      available-typed-arrays: 1.0.7
      call-bind: 1.0.8
      for-each: 0.3.3
      gopd: 1.2.0
      has-proto: 1.2.0
      is-typed-array: 1.1.15
      reflect.getprototypeof: 1.0.10

  typed-array-length@1.0.7:
    dependencies:
      call-bind: 1.0.8
      for-each: 0.3.3
      gopd: 1.2.0
      is-typed-array: 1.1.15
      possible-typed-array-names: 1.0.0
      reflect.getprototypeof: 1.0.10

  typescript@5.7.3: {}

  unbox-primitive@1.1.0:
    dependencies:
      call-bound: 1.0.3
      has-bigints: 1.1.0
      has-symbols: 1.1.0
      which-boxed-primitive: 1.1.1

  undici-types@6.19.8: {}

  universalify@2.0.1: {}

  update-browserslist-db@1.1.2(browserslist@4.24.4):
    dependencies:
      browserslist: 4.24.4
      escalade: 3.2.0
      picocolors: 1.1.1

  uri-js@4.4.1:
    dependencies:
      punycode: 2.3.1

  util-deprecate@1.0.2: {}

  wcwidth@1.0.1:
    dependencies:
      defaults: 1.0.4

  web-streams-polyfill@3.3.3: {}

  which-boxed-primitive@1.1.1:
    dependencies:
      is-bigint: 1.1.0
      is-boolean-object: 1.2.1
      is-number-object: 1.1.1
      is-string: 1.1.1
      is-symbol: 1.1.1

  which-builtin-type@1.2.1:
    dependencies:
      call-bound: 1.0.3
      function.prototype.name: 1.1.8
      has-tostringtag: 1.0.2
      is-async-function: 2.1.0
      is-date-object: 1.1.0
      is-finalizationregistry: 1.1.1
      is-generator-function: 1.1.0
      is-regex: 1.2.1
      is-weakref: 1.1.0
      isarray: 2.0.5
      which-boxed-primitive: 1.1.1
      which-collection: 1.0.2
      which-typed-array: 1.1.18

  which-collection@1.0.2:
    dependencies:
      is-map: 2.0.3
      is-set: 2.0.3
      is-weakmap: 2.0.2
      is-weakset: 2.0.4

  which-typed-array@1.1.18:
    dependencies:
      available-typed-arrays: 1.0.7
      call-bind: 1.0.8
      call-bound: 1.0.3
      for-each: 0.3.3
      gopd: 1.2.0
      has-tostringtag: 1.0.2

  which@2.0.2:
    dependencies:
      isexe: 2.0.0

  word-wrap@1.2.5: {}

  wrap-ansi@7.0.0:
    dependencies:
      ansi-styles: 4.3.0
      string-width: 4.2.3
      strip-ansi: 6.0.1

  wrap-ansi@8.1.0:
    dependencies:
      ansi-styles: 6.2.1
      string-width: 5.1.2
      strip-ansi: 7.1.0

  yallist@3.1.1: {}

  yaml@2.7.0: {}

  yocto-queue@0.1.0: {}

  zod@3.24.1: {}

  zustand@5.0.3(@types/react@19.0.6)(react@19.0.0):
    optionalDependencies:
      '@types/react': 19.0.6
      react: 19.0.0<|MERGE_RESOLUTION|>--- conflicted
+++ resolved
@@ -20,15 +20,9 @@
       '@radix-ui/react-label':
         specifier: ^2.1.1
         version: 2.1.1(@types/react-dom@19.0.3(@types/react@19.0.6))(@types/react@19.0.6)(react-dom@19.0.0(react@19.0.0))(react@19.0.0)
-<<<<<<< HEAD
-      '@radix-ui/react-slider':
-        specifier: ^1.2.2
-        version: 1.2.2(@types/react-dom@19.0.3(@types/react@19.0.6))(@types/react@19.0.6)(react-dom@19.0.0(react@19.0.0))(react@19.0.0)
-=======
       '@radix-ui/react-separator':
         specifier: ^1.1.1
         version: 1.1.1(@types/react-dom@19.0.3(@types/react@19.0.6))(@types/react@19.0.6)(react-dom@19.0.0(react@19.0.0))(react@19.0.0)
->>>>>>> c62223bb
       '@radix-ui/react-slot':
         specifier: ^1.1.1
         version: 1.1.1(@types/react@19.0.6)(react@19.0.0)
@@ -601,24 +595,6 @@
       '@types/react-dom':
         optional: true
 
-<<<<<<< HEAD
-  '@radix-ui/react-slider@1.2.2':
-    resolution: {integrity: sha512-sNlU06ii1/ZcbHf8I9En54ZPW0Vil/yPVg4vQMcFNjrIx51jsHbFl1HYHQvCIWJSr1q0ZmA+iIs/ZTv8h7HHSA==}
-=======
-  '@radix-ui/react-separator@1.1.1':
-    resolution: {integrity: sha512-RRiNRSrD8iUiXriq/Y5n4/3iE8HzqgLHsusUSg5jVpU2+3tqcUFPJXHDymwEypunc2sWxDUS3UC+rkZRlHedsw==}
->>>>>>> c62223bb
-    peerDependencies:
-      '@types/react': '*'
-      '@types/react-dom': '*'
-      react: ^16.8 || ^17.0 || ^18.0 || ^19.0 || ^19.0.0-rc
-      react-dom: ^16.8 || ^17.0 || ^18.0 || ^19.0 || ^19.0.0-rc
-    peerDependenciesMeta:
-      '@types/react':
-        optional: true
-      '@types/react-dom':
-        optional: true
-
   '@radix-ui/react-slot@1.1.1':
     resolution: {integrity: sha512-RApLLOcINYJA+dMVbOju7MYv1Mb2EBp2nH4HdDzXTSyaR5optlm6Otrz1euW3HbdOR8UmmFK06TD+A9frYWv+g==}
     peerDependencies:
@@ -3000,31 +2976,6 @@
   '@radix-ui/react-primitive@2.0.1(@types/react-dom@19.0.3(@types/react@19.0.6))(@types/react@19.0.6)(react-dom@19.0.0(react@19.0.0))(react@19.0.0)':
     dependencies:
       '@radix-ui/react-slot': 1.1.1(@types/react@19.0.6)(react@19.0.0)
-      react: 19.0.0
-      react-dom: 19.0.0(react@19.0.0)
-    optionalDependencies:
-      '@types/react': 19.0.6
-      '@types/react-dom': 19.0.3(@types/react@19.0.6)
-
-<<<<<<< HEAD
-  '@radix-ui/react-slider@1.2.2(@types/react-dom@19.0.3(@types/react@19.0.6))(@types/react@19.0.6)(react-dom@19.0.0(react@19.0.0))(react@19.0.0)':
-    dependencies:
-      '@radix-ui/number': 1.1.0
-      '@radix-ui/primitive': 1.1.1
-      '@radix-ui/react-collection': 1.1.1(@types/react-dom@19.0.3(@types/react@19.0.6))(@types/react@19.0.6)(react-dom@19.0.0(react@19.0.0))(react@19.0.0)
-      '@radix-ui/react-compose-refs': 1.1.1(@types/react@19.0.6)(react@19.0.0)
-      '@radix-ui/react-context': 1.1.1(@types/react@19.0.6)(react@19.0.0)
-      '@radix-ui/react-direction': 1.1.0(@types/react@19.0.6)(react@19.0.0)
-      '@radix-ui/react-primitive': 2.0.1(@types/react-dom@19.0.3(@types/react@19.0.6))(@types/react@19.0.6)(react-dom@19.0.0(react@19.0.0))(react@19.0.0)
-      '@radix-ui/react-use-controllable-state': 1.1.0(@types/react@19.0.6)(react@19.0.0)
-      '@radix-ui/react-use-layout-effect': 1.1.0(@types/react@19.0.6)(react@19.0.0)
-      '@radix-ui/react-use-previous': 1.1.0(@types/react@19.0.6)(react@19.0.0)
-      '@radix-ui/react-use-size': 1.1.0(@types/react@19.0.6)(react@19.0.0)
-=======
-  '@radix-ui/react-separator@1.1.1(@types/react-dom@19.0.3(@types/react@19.0.6))(@types/react@19.0.6)(react-dom@19.0.0(react@19.0.0))(react@19.0.0)':
-    dependencies:
-      '@radix-ui/react-primitive': 2.0.1(@types/react-dom@19.0.3(@types/react@19.0.6))(@types/react@19.0.6)(react-dom@19.0.0(react@19.0.0))(react@19.0.0)
->>>>>>> c62223bb
       react: 19.0.0
       react-dom: 19.0.0(react@19.0.0)
     optionalDependencies:
