"use client";


import { useFreelancerSteps } from '@/hooks/use-freelancer-steps'
<<<<<<< HEAD
import UserAddLanguagesActiveState from './user-add-languages-active-state'
=======
import UserSelectJobType from './user-select-job-type'

>>>>>>> 54f6ed18

const steps = [
  { key: 'user-choose-role', component: null }, // to be implemented
  { key: 'user-select-job-type', component: UserSelectJobType },
  { key: 'user-select-interested-category', component: null },  // to be implemented
  { key: 'user-add-work-experience', component: null },  // to be implemented
  { key: 'user-add-work-experience-active-state', component: null },  // to be implemented
  { key: 'user-add-work-experience-active-state-not-in-focus', component: null },  // to be implemented
  { key: 'user-add-work-experience-default-state', component: null },  // to be implemented
  { key: 'user-add-education-default-state', component: null },  // to be implemented
  { key: 'user-choose-language-active-state', component: <UserAddLanguagesActiveState /> },  // to be implemented
  { key: 'user-write-bio', component: null },  // to be implemented
  { key: 'user-enter-service-fee', component: null },  // to be implemented
  { key: 'user-setting-up-account-profile-active-state', component: null },  // to be implemented
  { key: 'user-profile-photo-active-and-focus-state', component: null },  // to be implemented
  { key: 'user-profile-set-up-preview', component: null },  // to be implemented  
]

import { useFreelancerSteps } from "@/hooks/use-freelancer-steps";
import UserAddWorkExperienceDefaultState from "./user-add-work-experience-default-state";
import Header from "../header";

const steps = [
  { key: "user-choose-role", component: null }, // to be implemented
  { key: "user-select-job-type", component: null }, // to be implemented
  { key: "user-select-interested-category", component: null }, // to be implemented
  { key: "user-add-work-experience", component: null }, // to be implemented
  { key: "user-add-work-experience-active-state", component: null }, // to be implemented
  {
    key: "user-add-work-experience-active-state-not-in-focus",
    component: null,
  }, // to be implemented
  {
    key: "user-add-work-experience-default-state",
    component: <UserAddWorkExperienceDefaultState />,
  },

  { key: "user-add-education-default-state", component: null }, // to be implemented
  { key: "user-choose-languaje-active-state", component: null }, // to be implemented
  { key: "user-write-bio", component: null }, // to be implemented
  { key: "user-enter-service-fee", component: null }, // to be implemented
  { key: "user-setting-up-account-profile-active-state", component: null }, // to be implemented
  { key: "user-profile-photo-active-and-focus-state", component: null }, // to be implemented
  { key: "user-profile-set-uo-preview", component: null }, // to be implemented
];


export default function StepsController() {
  const { currentStep, nextStep, prevStep } = useFreelancerSteps();
  const StepComponent = steps[currentStep]?.component;

  return (

    <>
      {StepComponent ? <StepComponent /> : <p>This step is not yet implemented.</p>}


    <section className="flex flex-col gap-y-16 min-h-svh">
      <Header />


      <div className="mt-8 flex justify-between">
        <button onClick={prevStep} disabled={currentStep === 0}>
          Back
        </button>
        <button onClick={nextStep} disabled={currentStep === steps.length - 1}>
          Next
        </button>
      </div>
      <div className="flex-1 flex">
        {StepComponent ? (
          StepComponent
        ) : (
          <p>This step is not yet implemented.</p>
        )}
      </div>
      {/* <UserAddWorkExperienceDefaultState /> */}
    </section>
  );
}<|MERGE_RESOLUTION|>--- conflicted
+++ resolved
@@ -1,17 +1,12 @@
-"use client";
-
+'use client'
 
 import { useFreelancerSteps } from '@/hooks/use-freelancer-steps'
-<<<<<<< HEAD
 import UserAddLanguagesActiveState from './user-add-languages-active-state'
-=======
 import UserSelectJobType from './user-select-job-type'
-
->>>>>>> 54f6ed18
 
 const steps = [
   { key: 'user-choose-role', component: null }, // to be implemented
-  { key: 'user-select-job-type', component: UserSelectJobType },
+  { key: 'user-select-job-type', component: UserSelectJobType }, // to be implemented
   { key: 'user-select-interested-category', component: null },  // to be implemented
   { key: 'user-add-work-experience', component: null },  // to be implemented
   { key: 'user-add-work-experience-active-state', component: null },  // to be implemented
@@ -23,51 +18,16 @@
   { key: 'user-enter-service-fee', component: null },  // to be implemented
   { key: 'user-setting-up-account-profile-active-state', component: null },  // to be implemented
   { key: 'user-profile-photo-active-and-focus-state', component: null },  // to be implemented
-  { key: 'user-profile-set-up-preview', component: null },  // to be implemented  
+  { key: 'user-profile-set-uo-preview', component: null },  // to be implemented
 ]
 
-import { useFreelancerSteps } from "@/hooks/use-freelancer-steps";
-import UserAddWorkExperienceDefaultState from "./user-add-work-experience-default-state";
-import Header from "../header";
-
-const steps = [
-  { key: "user-choose-role", component: null }, // to be implemented
-  { key: "user-select-job-type", component: null }, // to be implemented
-  { key: "user-select-interested-category", component: null }, // to be implemented
-  { key: "user-add-work-experience", component: null }, // to be implemented
-  { key: "user-add-work-experience-active-state", component: null }, // to be implemented
-  {
-    key: "user-add-work-experience-active-state-not-in-focus",
-    component: null,
-  }, // to be implemented
-  {
-    key: "user-add-work-experience-default-state",
-    component: <UserAddWorkExperienceDefaultState />,
-  },
-
-  { key: "user-add-education-default-state", component: null }, // to be implemented
-  { key: "user-choose-languaje-active-state", component: null }, // to be implemented
-  { key: "user-write-bio", component: null }, // to be implemented
-  { key: "user-enter-service-fee", component: null }, // to be implemented
-  { key: "user-setting-up-account-profile-active-state", component: null }, // to be implemented
-  { key: "user-profile-photo-active-and-focus-state", component: null }, // to be implemented
-  { key: "user-profile-set-uo-preview", component: null }, // to be implemented
-];
-
-
 export default function StepsController() {
-  const { currentStep, nextStep, prevStep } = useFreelancerSteps();
-  const StepComponent = steps[currentStep]?.component;
+  const { currentStep, nextStep, prevStep } = useFreelancerSteps()
+  const StepComponent = steps[currentStep]?.component
 
   return (
-
     <>
-      {StepComponent ? <StepComponent /> : <p>This step is not yet implemented.</p>}
-
-
-    <section className="flex flex-col gap-y-16 min-h-svh">
-      <Header />
-
+      {StepComponent ? StepComponent : <p>This step is not yet implemented.</p>}
 
       <div className="mt-8 flex justify-between">
         <button onClick={prevStep} disabled={currentStep === 0}>
@@ -77,14 +37,6 @@
           Next
         </button>
       </div>
-      <div className="flex-1 flex">
-        {StepComponent ? (
-          StepComponent
-        ) : (
-          <p>This step is not yet implemented.</p>
-        )}
-      </div>
-      {/* <UserAddWorkExperienceDefaultState /> */}
-    </section>
-  );
+    </>
+  )
 }